# Node / PNPM
node_modules
.pnpm-store

# Builds
/dist
/.output
/apps/web/.angular/cache
/apps/web/dist
/apps/web/out-tsc
/out-tsc

# Env
.env
.env.*
.supabase

# Editor/OS
.DS_Store
.idea
.vscode/*
!.vscode/extensions.json
# ONNX models (too large for GitHub)
apps/web/src/assets/models/*.onnx
test-results/
<<<<<<< HEAD
*.log
=======

# Temporary files and archives
*.log
*.png
*.backup
*.tar.gz
scripts/temp/
database/temp/
docs/archived/logs/
docs/archived/screenshots/

# Temporary root-level files
/test-*.sh
/test-*.js
/test-*.py
/test-*.mjs
/verify-*.sh
/verify-*.js
/check-*.js
/check-*.mjs
/check-*.ts
/debug-*.js
/debug-*.mjs
/debug-*.html
/apply-*.sh
/apply-*.mjs
/deploy-*.sh
/capture-*.ts
/capture-*.py
/fix-*.ts
/update-*.ts
/inspect-*.ts
/trigger-*.sh
/monitor-*.sh
/setup-*.sh
/find-*.ts
/find-*.sh
/confirm-*.sh
/confirm-*.mjs
/create-test-*.mjs
/execute-*.js
/view-*.js
/watch-*.sh
/reinject-*.sh
/sql-*.sh
/investigate-*.sh
/comprehensive-*.sh
/plan-*.sh
/generate*.sh
/generar*.sh

# Temporary root-level output files
/screenshot-*.png
/deployment-*.png
/homepage-*.png
/publish-*.png
/login-*.png
/test-*.png
/browser-capture-*.json
/deployment-*.json
/generated-*.html
/interior-*.html
/debug-*.png
/gemini-*.log
/gemini-*.txt
/lint-output.txt
/typecheck-output.log
/build.log
/accounting_export.log
/app_start.log
/migration-*.log
/playwright-execution.log
/real-payment-*.log
/webhook-test-*.log

# Temporary root-level directories
/test-results-*/
/claude-autorenta/
/console_logs_backup_*.tar.gz

# Session summaries (should be in docs/archived/)
/*_SUMMARY*.txt
/RESUMEN_*.txt
/FINAL_*.txt
/MOBILE_*.txt
/BOOKING_*.txt
/REVIEWS_*.txt
/DECISION_*.txt
/PHASE*.sh
/review.txt
>>>>>>> 7a25aea5
<|MERGE_RESOLUTION|>--- conflicted
+++ resolved
@@ -23,9 +23,6 @@
 # ONNX models (too large for GitHub)
 apps/web/src/assets/models/*.onnx
 test-results/
-<<<<<<< HEAD
-*.log
-=======
 
 # Temporary files and archives
 *.log
@@ -115,5 +112,4 @@
 /REVIEWS_*.txt
 /DECISION_*.txt
 /PHASE*.sh
-/review.txt
->>>>>>> 7a25aea5
+/review.txt