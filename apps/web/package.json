--- conflicted
+++ resolved
@@ -59,11 +59,7 @@
     "@ngx-translate/core": "^17.0.0",
     "@ngx-translate/http-loader": "^17.0.0",
     "@sentry/angular": "^10.23.0",
-<<<<<<< HEAD
-    "@sentry/browser": "^10.23.0",
-=======
     "@sentry/tracing": "^7.120.4",
->>>>>>> 6a7adc7d
     "@supabase/storage-js": "^2.78.0",
     "@supabase/supabase-js": "^2.76.1",
     "@types/mapbox-gl": "^3.4.1",
