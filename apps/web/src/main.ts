--- conflicted
+++ resolved
@@ -5,17 +5,10 @@
 import * as Sentry from '@sentry/angular';
 import { AppComponent } from './app/app.component';
 import { appConfig } from './app/app.config';
-<<<<<<< HEAD
-import { initializeSentry } from './app/core/config/sentry.config';
-
-// Initialize Sentry BEFORE bootstrapping the app
-initializeSentry();
-=======
 import { initSentry } from './app/core/services/sentry.service';
 
 // Initialize Sentry before bootstrapping (production only)
 initSentry();
->>>>>>> 5ad59549
 
 registerLocaleData(localeEsAr);
 
