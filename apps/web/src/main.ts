--- conflicted
+++ resolved
@@ -5,48 +5,10 @@
 import * as Sentry from '@sentry/angular';
 import { AppComponent } from './app/app.component';
 import { appConfig } from './app/app.config';
-<<<<<<< HEAD
-import { environment } from './environments/environment';
-
-// Initialize Sentry for error tracking and performance monitoring
-if (environment.production && environment.sentryDsn) {
-  Sentry.init({
-    dsn: environment.sentryDsn,
-    environment: environment.sentryEnvironment,
-    integrations: [
-      Sentry.browserTracingIntegration(),
-      Sentry.replayIntegration({
-        maskAllText: true,
-        blockAllMedia: true,
-      }),
-    ],
-    // Performance Monitoring
-    tracesSampleRate: environment.sentryTracesSampleRate,
-    // Session Replay
-    replaysSessionSampleRate: environment.sentryReplaysSessionSampleRate,
-    replaysOnErrorSampleRate: environment.sentryReplaysOnErrorSampleRate,
-    // Filter sensitive data
-    beforeSend(event, hint) {
-      // Don't send events with sensitive paths
-      if (event.request?.url) {
-        const sensitivePatterns = ['/api/auth/', '/wallet/', '/payment/'];
-        if (sensitivePatterns.some((pattern) => event.request?.url?.includes(pattern))) {
-          // Redact URL params
-          if (event.request.url) {
-            event.request.url = event.request.url.split('?')[0];
-          }
-        }
-      }
-      return event;
-    },
-  });
-}
-=======
 import { initSentry } from './app/core/services/sentry.service';
 
 // Initialize Sentry before bootstrapping (production only)
 initSentry();
->>>>>>> 6a1ec8c1
 
 registerLocaleData(localeEsAr);
 
