--- conflicted
+++ resolved
@@ -1,8 +1,6 @@
 /* Mapbox GL JS CSS - Required for markers and controls */
 @import 'mapbox-gl/dist/mapbox-gl.css';
 
-<<<<<<< HEAD
-=======
 /* Shepherd.js Tours CSS */
 @import './styles/shepherd-custom.scss';
 
@@ -10,108 +8,10 @@
    Nota: durante builds offline omitimos la importación remota de Google Fonts.
    Si se requiere nuevamente, restaura la línea con la URL oficial. */
 
->>>>>>> 5fc42ab5
 @tailwind base;
 @tailwind components;
 @tailwind utilities;
 
-<<<<<<< HEAD
-/* 🎨 Variables CSS - Paleta Neutra Premium Autorent */
-:root {
-  /* Fondos Light Mode */
-  --bg-primary: #f8f6f3;
-  --bg-secondary: #edeae3;
-  --bg-elevated: #ffffff;
-
-  /* Textos Light Mode */
-  --text-primary: #1a1a1a;
-  --text-secondary: #4b4b4b;
-  --text-disabled: #8e8e8e;
-
-  /* Bordes */
-  --border-color: #d9d6d0;
-
-  /* Accents */
-  --accent-primary: #2c4a52;
-  --accent-warm: #8b7355;
-}
-
-/* Dark mode variables */
-.dark {
-  --bg-primary: #121212;
-  --bg-secondary: #1e1e1e;
-  --bg-elevated: #2a2a2a;
-
-  --text-primary: #faf9f6;
-  --text-secondary: #e5e3dd;
-  --text-disabled: #78716c;
-
-  --border-color: #44403c;
-}
-
-html,
-body {
-  height: 100%;
-}
-
-body {
-  @apply bg-ivory-soft text-smoke-black antialiased;
-  font-feature-settings:
-    'liga' 1,
-    'kern' 1;
-  -webkit-font-smoothing: antialiased;
-  -moz-osx-font-smoothing: grayscale;
-}
-
-/* 🎯 Utility Classes Personalizadas */
-@layer components {
-  /* Botones premium */
-  .btn-primary {
-    @apply bg-smoke-black text-ivory-soft px-6 py-3 rounded-lg font-medium;
-    @apply hover:bg-charcoal-medium transition-all duration-200;
-    @apply shadow-soft hover:shadow-medium;
-  }
-
-  .btn-secondary {
-    @apply bg-white-pure text-smoke-black px-6 py-3 rounded-lg font-medium;
-    @apply border border-pearl-gray hover:border-charcoal-medium;
-    @apply transition-all duration-200;
-  }
-
-  .btn-accent {
-    @apply bg-accent-petrol text-ivory-soft px-6 py-3 rounded-lg font-medium;
-    @apply hover:bg-opacity-90 transition-all duration-200;
-    @apply shadow-soft hover:shadow-medium;
-  }
-
-  /* Cards premium */
-  .card-premium {
-    @apply bg-white-pure rounded-xl shadow-card;
-    @apply border border-pearl-gray/50;
-    @apply transition-all duration-300;
-    @apply hover:shadow-elevated;
-  }
-
-  .card-premium.selected {
-    @apply border-accent-petrol border-2 shadow-elevated;
-    @apply ring-2 ring-accent-petrol/20;
-  }
-
-  /* Inputs elegantes */
-  .input-premium {
-    @apply w-full px-4 py-3 rounded-lg;
-    @apply bg-white-pure border border-pearl-gray;
-    @apply text-smoke-black placeholder:text-ash-gray;
-    @apply focus:border-charcoal-medium focus:ring-2 focus:ring-charcoal-medium/20;
-    @apply transition-all duration-200;
-  }
-
-  /* Sección con fondo alternativo */
-  .section-alt {
-    @apply bg-sand-light;
-  }
-}
-=======
 /* ═══════════════════════════════════════════════════════════════
    🎨 SISTEMA DE DISEÑO - AUTORENTAR
    ═══════════════════════════════════════════════════════════════ */
@@ -788,5 +688,4 @@
 /* ═══════════════════════════════════════════════════════════════
    🎯 SHEPHERD.JS TOURS - PRODUCT TOURS
    ═══════════════════════════════════════════════════════════════ */
-/* Shepherd.js styles imported at top of file */
->>>>>>> 5fc42ab5
+/* Shepherd.js styles imported at top of file */