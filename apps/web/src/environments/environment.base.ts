--- conflicted
+++ resolved
@@ -8,10 +8,7 @@
   carLocationsCacheTtlMs?: number;
   carLocationsRefreshMs?: number;
   carLocationsEdgeFunction?: string;
-<<<<<<< HEAD
-=======
   backgroundRemovalModelUrl?: string;
->>>>>>> 5fc42ab5
 }
 
 const readEnv = (key: string): string | undefined => {
@@ -56,14 +53,11 @@
     'NG_APP_CAR_LOCATIONS_EDGE_FUNCTION',
     defaults.carLocationsEdgeFunction,
   ),
-<<<<<<< HEAD
-=======
   backgroundRemovalModelUrl: resolve(
     'NG_APP_BACKGROUND_MODEL_URL',
     defaults.backgroundRemovalModelUrl ??
       'https://huggingface.co/briaai/RMBG-1.4/resolve/main/rmbg-1.4.onnx?download=1',
   ),
->>>>>>> 5fc42ab5
 });
 
 export type Environment = ReturnType<typeof buildEnvironment>;