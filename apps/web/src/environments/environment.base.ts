interface DistanceConfig {
  localThresholdKm: number;
  regionalThresholdKm: number;
  guaranteeMultipliers: {
    local: number;
    regional: number;
    longDistance: number;
  };
  deliveryFeePerKm: number;
  minDistanceForDeliveryFee: number;
  maxDeliveryDistance: number;
  defaultSearchRadiusKm: number;
  maxSearchRadiusKm: number;
}

interface EnvDefaults {
  production?: boolean;
  supabaseUrl?: string;
  supabaseAnonKey?: string;
  defaultCurrency?: string;
  paymentsWebhookUrl?: string;
  mapboxAccessToken?: string;
  carLocationsCacheTtlMs?: number;
  carLocationsRefreshMs?: number;
  carLocationsEdgeFunction?: string;
  mercadopagoPublicKey?: string;
  mercadopagoClientId?: string;
  mercadopagoClientSecret?: string;
  paypalClientId?: string;
  paypalClientSecret?: string;
  appUrl?: string;
  encryptionKey?: string;
  googleAnalyticsMeasurementId?: string;
  enableAnalytics?: boolean;
  distanceConfig?: DistanceConfig;
  docVerifierUrl?: string;
  cloudflareWorkerUrl?: string;
  sentryDsn?: string;
  sentryEnvironment?: string;
  sentryTracesSampleRate?: number;
<<<<<<< HEAD
  sentryReplaysSessionSampleRate?: number;
  sentryReplaysOnErrorSampleRate?: number;
=======
>>>>>>> a3202bac
}

// Type-safe interfaces for global environment access
interface GlobalWithEnv {
  __env?: Record<string, string | undefined>;
  process?: {
    env?: Record<string, string | undefined>;
  };
}

interface ImportMetaWithEnv {
  env?: Record<string, string | undefined>;
}

const readEnv = (key: string): string | undefined => {
  // Runtime window-based env (assets/env.js pattern)
  const globalEnv = (globalThis as unknown as GlobalWithEnv)?.__env?.[key];
  if (typeof globalEnv === 'string' && globalEnv.length > 0) {
    return globalEnv;
  }

  // import.meta.env (Angular 17+ builder exposes env vars at build time)
  const metaEnv =
    typeof import.meta !== 'undefined' && (import.meta as unknown as ImportMetaWithEnv).env
      ? (import.meta as unknown as ImportMetaWithEnv).env?.[key]
      : undefined;
  if (typeof metaEnv === 'string' && metaEnv.length > 0) {
    return metaEnv;
  }

  // process.env (guarded via globalThis) as last resort for SSR/tests
  const nodeEnv = (globalThis as unknown as GlobalWithEnv)?.process?.env?.[key];
  if (typeof nodeEnv === 'string' && nodeEnv.length > 0) {
    return nodeEnv;
  }

  return undefined;
};

const resolve = (key: string, fallback?: string): string => {
  return readEnv(key) ?? fallback ?? '';
};

const defaultDistanceConfig: DistanceConfig = {
  localThresholdKm: 20,
  regionalThresholdKm: 100,
  guaranteeMultipliers: {
    local: 1.0,
    regional: 1.15,
    longDistance: 1.3,
  },
  deliveryFeePerKm: 0, // DESHABILITADO - delivery gratis
  minDistanceForDeliveryFee: 5,
  maxDeliveryDistance: 50,
  defaultSearchRadiusKm: 50,
  maxSearchRadiusKm: 100,
};

export const buildEnvironment = (defaults: EnvDefaults) => ({
  production: defaults.production ?? false,
  supabaseUrl: resolve('NG_APP_SUPABASE_URL', defaults.supabaseUrl),
  supabaseAnonKey: resolve('NG_APP_SUPABASE_ANON_KEY', defaults.supabaseAnonKey),
  defaultCurrency: resolve('NG_APP_DEFAULT_CURRENCY', defaults.defaultCurrency ?? 'USD'),
  paymentsWebhookUrl: resolve('NG_APP_PAYMENTS_WEBHOOK_URL', defaults.paymentsWebhookUrl ?? ''),
  mapboxAccessToken: resolve('NG_APP_MAPBOX_ACCESS_TOKEN', defaults.mapboxAccessToken),
  carLocationsCacheTtlMs: defaults.carLocationsCacheTtlMs ?? 5 * 60 * 1000,
  carLocationsRefreshMs: defaults.carLocationsRefreshMs ?? 60 * 1000,
  carLocationsEdgeFunction: resolve(
    'NG_APP_CAR_LOCATIONS_EDGE_FUNCTION',
    defaults.carLocationsEdgeFunction,
  ),
  mercadopagoPublicKey: resolve('NG_APP_MERCADOPAGO_PUBLIC_KEY', defaults.mercadopagoPublicKey),
  mercadopagoClientId: resolve('NG_APP_MERCADOPAGO_CLIENT_ID', defaults.mercadopagoClientId),
  mercadopagoClientSecret: resolve(
    'NG_APP_MERCADOPAGO_CLIENT_SECRET',
    defaults.mercadopagoClientSecret,
  ),
  paypalClientId: resolve('NG_APP_PAYPAL_CLIENT_ID', defaults.paypalClientId),
  paypalClientSecret: resolve('NG_APP_PAYPAL_CLIENT_SECRET', defaults.paypalClientSecret),
  appUrl: resolve('NG_APP_URL', defaults.appUrl ?? 'http://localhost:4200'),
  encryptionKey: resolve('NG_APP_ENCRYPTION_KEY', defaults.encryptionKey),
  googleAnalyticsMeasurementId: resolve(
    'NG_APP_GA4_MEASUREMENT_ID',
    defaults.googleAnalyticsMeasurementId,
  ),
  enableAnalytics: defaults.enableAnalytics ?? defaults.production ?? false,
  distanceConfig: defaults.distanceConfig ?? defaultDistanceConfig,
  docVerifierUrl: resolve('NG_APP_DOC_VERIFIER_URL', defaults.docVerifierUrl),
  cloudflareWorkerUrl: resolve('NG_APP_CLOUDFLARE_WORKER_URL', defaults.cloudflareWorkerUrl ?? 'http://localhost:8787'),
  sentryDsn: resolve('NG_APP_SENTRY_DSN', defaults.sentryDsn),
  sentryEnvironment: resolve('NG_APP_SENTRY_ENVIRONMENT', defaults.sentryEnvironment ?? (defaults.production ? 'production' : 'development')),
  sentryTracesSampleRate: defaults.sentryTracesSampleRate ?? (defaults.production ? 0.1 : 1.0),
<<<<<<< HEAD
  sentryReplaysSessionSampleRate: defaults.sentryReplaysSessionSampleRate ?? (defaults.production ? 0.1 : 0.0),
  sentryReplaysOnErrorSampleRate: defaults.sentryReplaysOnErrorSampleRate ?? 1.0,
=======
>>>>>>> a3202bac
});

export type Environment = ReturnType<typeof buildEnvironment>;<|MERGE_RESOLUTION|>--- conflicted
+++ resolved
@@ -38,11 +38,6 @@
   sentryDsn?: string;
   sentryEnvironment?: string;
   sentryTracesSampleRate?: number;
-<<<<<<< HEAD
-  sentryReplaysSessionSampleRate?: number;
-  sentryReplaysOnErrorSampleRate?: number;
-=======
->>>>>>> a3202bac
 }
 
 // Type-safe interfaces for global environment access
@@ -135,11 +130,6 @@
   sentryDsn: resolve('NG_APP_SENTRY_DSN', defaults.sentryDsn),
   sentryEnvironment: resolve('NG_APP_SENTRY_ENVIRONMENT', defaults.sentryEnvironment ?? (defaults.production ? 'production' : 'development')),
   sentryTracesSampleRate: defaults.sentryTracesSampleRate ?? (defaults.production ? 0.1 : 1.0),
-<<<<<<< HEAD
-  sentryReplaysSessionSampleRate: defaults.sentryReplaysSessionSampleRate ?? (defaults.production ? 0.1 : 0.0),
-  sentryReplaysOnErrorSampleRate: defaults.sentryReplaysOnErrorSampleRate ?? 1.0,
-=======
->>>>>>> a3202bac
 });
 
 export type Environment = ReturnType<typeof buildEnvironment>;