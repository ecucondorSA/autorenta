import { buildEnvironment } from './environment.base';

export const environment = buildEnvironment({
  production: true,
  defaultCurrency: 'ARS',
  appUrl: 'https://autorentar.com',
  supabaseUrl: 'https://obxvffplochgeiclibng.supabase.co',
  supabaseAnonKey: 'eyJhbGciOiJIUzI1NiIsInR5cCI6IkpXVCJ9.eyJpc3MiOiJzdXBhYmFzZSIsInJlZiI6Im9ieHZmZnBsb2NoZ2VpY2xpYm5nIiwicm9sZSI6ImFub24iLCJpYXQiOjE3NjA1NTMyMzIsImV4cCI6MjA3NjEyOTIzMn0.1b4XQpOgNm6bXdcU8gXGG2aUbTkjvr8xyJU4Mkgt6GU',
  mapboxAccessToken: 'pk.eyJ1IjoiZWN1Y29uZG9yIiwiYSI6ImNtZ3R0bjQ2dDA4Znkyd3B5ejkzNDFrb3IifQ.WwgMG-oIfT_9BDvwAT3nUg',
  googleAnalyticsMeasurementId: '', // Configurar via NG_APP_GA4_MEASUREMENT_ID
  enableAnalytics: true,
  docVerifierUrl: 'https://doc-verifier.autorentar.workers.dev',
<<<<<<< HEAD
  // Sentry Configuration - Configure via environment variables
  sentryDsn: '', // Set via NG_APP_SENTRY_DSN in Cloudflare Pages
  sentryEnvironment: 'production',
  sentryTracesSampleRate: 0.1, // 10% of transactions for performance monitoring
  sentryReplaysSessionSampleRate: 0.1, // 10% of sessions for session replay
  sentryReplaysOnErrorSampleRate: 1.0, // 100% of error sessions
=======
  // Sentry Configuration
  // IMPORTANTE: Configurar via variables de entorno en Cloudflare Pages
  // NG_APP_SENTRY_DSN - Sentry Project DSN
  sentryDsn: '', // Se configura via NG_APP_SENTRY_DSN
  sentryEnvironment: 'production',
  sentryTracesSampleRate: 0.1, // 10% sampling for performance monitoring
>>>>>>> a3202bac
  // PayPal Production Credentials
  // IMPORTANTE: Configurar via variables de entorno en Cloudflare Pages
  // NG_APP_PAYPAL_CLIENT_ID - Client ID de PayPal Production
  paypalClientId: '', // Se configura via NG_APP_PAYPAL_CLIENT_ID
  paypalClientSecret: '', // No se usa en frontend
  // Sentry Error Tracking
  // IMPORTANTE: Configurar via variables de entorno en Cloudflare Pages
  // NG_APP_SENTRY_DSN - Sentry DSN de AutoRenta
  sentryDsn: '', // Se configura via NG_APP_SENTRY_DSN
  sentryEnvironment: 'production',
  sentryTracesSampleRate: 0.1, // 10% performance sampling
  distanceConfig: {
    // Umbrales de tiers (km)
    localThresholdKm: 20,
    regionalThresholdKm: 100,

    // Multiplicadores de garantía por distancia
    guaranteeMultipliers: {
      local: 1.0,       // Sin recargo para autos cercanos
      regional: 1.15,   // +15% para distancia media
      longDistance: 1.3 // +30% para larga distancia
    },

    // Configuración de delivery/entrega
    deliveryFeePerKm: 0,          // ARS por km - DESHABILITADO (delivery gratis)
    minDistanceForDeliveryFee: 5, // km - no cobrar delivery si es < 5km
    maxDeliveryDistance: 50,      // km - distancia máxima para entrega

    // Radio de búsqueda por defecto
    defaultSearchRadiusKm: 50,
    maxSearchRadiusKm: 100
  }
});<|MERGE_RESOLUTION|>--- conflicted
+++ resolved
@@ -10,21 +10,12 @@
   googleAnalyticsMeasurementId: '', // Configurar via NG_APP_GA4_MEASUREMENT_ID
   enableAnalytics: true,
   docVerifierUrl: 'https://doc-verifier.autorentar.workers.dev',
-<<<<<<< HEAD
-  // Sentry Configuration - Configure via environment variables
-  sentryDsn: '', // Set via NG_APP_SENTRY_DSN in Cloudflare Pages
-  sentryEnvironment: 'production',
-  sentryTracesSampleRate: 0.1, // 10% of transactions for performance monitoring
-  sentryReplaysSessionSampleRate: 0.1, // 10% of sessions for session replay
-  sentryReplaysOnErrorSampleRate: 1.0, // 100% of error sessions
-=======
   // Sentry Configuration
   // IMPORTANTE: Configurar via variables de entorno en Cloudflare Pages
   // NG_APP_SENTRY_DSN - Sentry Project DSN
   sentryDsn: '', // Se configura via NG_APP_SENTRY_DSN
   sentryEnvironment: 'production',
   sentryTracesSampleRate: 0.1, // 10% sampling for performance monitoring
->>>>>>> a3202bac
   // PayPal Production Credentials
   // IMPORTANTE: Configurar via variables de entorno en Cloudflare Pages
   // NG_APP_PAYPAL_CLIENT_ID - Client ID de PayPal Production
