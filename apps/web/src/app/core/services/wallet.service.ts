--- conflicted
+++ resolved
@@ -47,25 +47,22 @@
   readonly pendingDepositsCount = signal(0);
 
   constructor() {
-<<<<<<< HEAD
-    // ✅ FIX: Handle errors gracefully to prevent silent failures on page load
-    this.getBalance().subscribe({
-      error: (err) => {
-        // Log error but don't block page - wallet page will show error state
-        console.warn('Failed to load wallet balance on init:', err);
-      }
-    });
-    this.getTransactions().subscribe({
-      error: (err) => {
-        // Log error but don't block page - wallet page will show error state
-        console.warn('Failed to load wallet transactions on init:', err);
-=======
-    // Only fetch balance and transactions if user is authenticated
+    // ✅ FIX: Only fetch balance and transactions if user is authenticated
+    // Handle errors gracefully to prevent silent failures on page load
     this.supabase.auth.getSession().then(({ data: { session } }) => {
       if (session?.user) {
-        this.getBalance().subscribe();
-        this.getTransactions().subscribe();
->>>>>>> 457997b9
+        this.getBalance().subscribe({
+          error: (err) => {
+            // Log error but don't block page - wallet page will show error state
+            console.warn('Failed to load wallet balance on init:', err);
+          }
+        });
+        this.getTransactions().subscribe({
+          error: (err) => {
+            // Log error but don't block page - wallet page will show error state
+            console.warn('Failed to load wallet transactions on init:', err);
+          }
+        });
       }
     });
   }
