/**
 * Servicio de Contabilidad Automatizada
 * Integración con sistema contable basado en NIIF 15 y NIIF 37
 *
 * @version 2.0 - Migrado a Angular 17 con Signals
 */

import { Injectable, signal, computed, inject } from '@angular/core';
import { SupabaseClient } from '@supabase/supabase-js';
import { from, Observable, throwError } from 'rxjs';
import { catchError, map, switchMap, tap } from 'rxjs/operators';
import { SupabaseClientService } from './supabase-client.service';
import { LoggerService } from './logger.service';

export interface AccountingAccount {
  id: string;
  code: string;
  name: string;
  account_type: 'ASSET' | 'LIABILITY' | 'EQUITY' | 'INCOME' | 'EXPENSE';
  sub_type: string;
  balance?: number;
}

export interface JournalEntry {
  id: string;
  entry_number: string;
  entry_date: string;
  transaction_type: string;
  reference_id?: string;
  reference_table?: string;
  description: string;
  total_debit: number;
  total_credit: number;
  is_balanced: boolean;
  status: 'DRAFT' | 'POSTED' | 'VOIDED';
}

export interface LedgerEntry {
  id: string;
  entry_date: string;
  account_code: string;
  debit_amount: number;
  credit_amount: number;
  balance: number;
  description: string;
  transaction_type: string;
  reference_id?: string;
  accounting_accounts?: {
    code: string;
    name: string;
    account_type: string;
  };
}

export interface Provision {
  id: string;
  provision_type: 'FGO_RESERVE' | 'SECURITY_DEPOSIT' | 'CLAIMS_RESERVE';
  reference_id?: string;
  provision_amount: number;
  utilized_amount: number;
  released_amount: number;
  current_balance: number;
  status: 'ACTIVE' | 'UTILIZED' | 'RELEASED' | 'EXPIRED';
  provision_date: string;
}

export interface AccountingDashboard {
  total_assets: number;
  total_liabilities: number;
  total_equity: number;
  monthly_income: number;
  monthly_expenses: number;
  monthly_profit: number;
  wallet_liability: number;
  fgo_provision: number;
  active_security_deposits: number;
}

export interface BalanceSheet {
  code: string;
  name: string;
  account_type: string;
  sub_type: string;
  balance: number;
}

export interface IncomeStatement {
  code: string;
  name: string;
  account_type: 'INCOME' | 'EXPENSE';
  amount: number;
  period: string;
}

export interface WalletReconciliation {
  source: string;
  amount: number;
}

export interface FinancialHealth {
  walletReconciled: boolean;
  fgoAdequate: boolean;
  profitability: 'GOOD' | 'WARNING' | 'CRITICAL';
  alerts: string[];
}

export interface CommissionReport {
  period: string;
  total_bookings: number;
  total_commissions: number;
  avg_commission: number;
}

<<<<<<< HEAD
export interface PeriodClosure {
  id: string;
  period: string;
  closure_type: 'DAILY' | 'MONTHLY';
  total_income: number;
  total_expenses: number;
  net_profit: number;
  closed_at: string;
  closed_by: string;
}
=======
export interface LedgerEntry {
  id: string;
  entry_date: string;
  account_code: string;
  debit: number;
  credit: number;
  description: string;
  reference_type?: string;
  reference_id?: string;
  user_id?: string;
  batch_id?: string;
  fiscal_period?: string;
  is_closing_entry: boolean;
  is_reversed: boolean;
  created_by?: string;
  created_at: string;
  accounting_chart_of_accounts?: {
    code: string;
    name: string;
    account_type: string;
  };
}

export interface PaginatedResult<T> {
  data: T[];
  total: number;
  page: number;
  pageSize: number;
  totalPages: number;
}

export interface ProvisionDetail {
  id: string;
  provision_type: string;
  amount: number;
  currency: string;
  probability?: string;
  measurement_basis?: string;
  booking_id?: string;
  user_id?: string;
  status: string;
  created_date: string;
  review_date?: string;
  utilization_date?: string;
  notes?: string;
}

export interface PeriodClosure {
  id: string;
  period_type: string;
  period_code: string;
  start_date: string;
  end_date: string;
  status: string;
  total_debits: number;
  total_credits: number;
  balance_check: boolean;
  closing_entries_batch_id?: string;
  closed_by?: string;
  closed_at?: string;
  notes?: string;
  created_at: string;
}

export interface AuditLog {
  id: string;
  audit_type: string;
  severity: string;
  description: string;
  affected_period?: string;
  affected_account?: string;
  expected_value?: number;
  actual_value?: number;
  variance?: number;
  resolution_status: string;
  resolved_by?: string;
  resolved_at?: string;
  created_at: string;
}

export interface RevenueRecognition {
  id: string;
  booking_id: string;
  revenue_type: string;
  gross_amount: number;
  commission_amount: number;
  owner_amount: number;
  recognition_date: string;
  performance_obligation_met: boolean;
  is_recognized: boolean;
  ledger_batch_id?: string;
  created_at: string;
}

export class AccountingService {
  private supabase: SupabaseClient;
>>>>>>> 7d31a086

export interface AuditLogEntry {
  id: string;
  user_id: string;
  action: string;
  table_name: string;
  record_id: string;
  old_values?: Record<string, unknown>;
  new_values?: Record<string, unknown>;
  created_at: string;
}

@Injectable({
  providedIn: 'root',
})
export class AccountingService {
  private readonly supabase: SupabaseClient = inject(SupabaseClientService).getClient();
  private readonly logger = inject(LoggerService);

  // Signals
  readonly dashboard = signal<AccountingDashboard | null>(null);
  readonly balanceSheet = signal<BalanceSheet[]>([]);
  readonly incomeStatement = signal<IncomeStatement[]>([]);
  readonly provisions = signal<Provision[]>([]);
  readonly journalEntries = signal<JournalEntry[]>([]);
  readonly ledgerEntries = signal<LedgerEntry[]>([]);
  readonly loading = signal(false);
  readonly error = signal<string | null>(null);

  // Computed values
  readonly totalAssets = computed(() =>
    this.balanceSheet()
      .filter((a) => a.account_type === 'ASSET')
      .reduce((sum, a) => sum + a.balance, 0)
  );

  readonly totalLiabilities = computed(() =>
    this.balanceSheet()
      .filter((a) => a.account_type === 'LIABILITY')
      .reduce((sum, a) => sum + a.balance, 0)
  );

  readonly totalEquity = computed(() =>
    this.balanceSheet()
      .filter((a) => a.account_type === 'EQUITY')
      .reduce((sum, a) => sum + a.balance, 0)
  );

  readonly totalIncome = computed(() =>
    this.incomeStatement()
      .filter((i) => i.account_type === 'INCOME')
      .reduce((sum, i) => sum + i.amount, 0)
  );

  readonly totalExpenses = computed(() =>
    this.incomeStatement()
      .filter((i) => i.account_type === 'EXPENSE')
      .reduce((sum, i) => sum + i.amount, 0)
  );

  readonly netProfit = computed(() => this.totalIncome() - this.totalExpenses());

  readonly activeProvisions = computed(() =>
    this.provisions().filter((p) => p.status === 'ACTIVE')
  );

  private handleError(error: unknown, context: string): void {
    const errorMessage = error instanceof Error ? error.message : String(error);
    this.logger.error(
      `AccountingService: ${context}`,
      'AccountingService',
      error instanceof Error ? error : new Error(errorMessage)
    );
    this.error.set(errorMessage);
  }

  /**
   * Obtener dashboard ejecutivo con KPIs financieros
   */
  getDashboard(): Observable<AccountingDashboard | null> {
    this.loading.set(true);
    this.error.set(null);

    return from(this.supabase.from('accounting_dashboard').select('*').single()).pipe(
      map(({ data, error }) => {
        if (error) throw error;
        this.dashboard.set(data);
        return data;
      }),
      catchError((error) => {
        this.handleError(error, 'Error al obtener dashboard');
        return throwError(() => error);
      }),
      tap(() => this.loading.set(false))
    );
  }

  /**
   * Obtener Balance General (Estado de Situación Financiera)
   */
  getBalanceSheet(): Observable<BalanceSheet[]> {
    this.loading.set(true);
    this.error.set(null);

    return from(
      this.supabase.from('accounting_balance_sheet').select('*').order('code')
    ).pipe(
      map(({ data, error }) => {
        if (error) throw error;
        const balances = (data || []) as BalanceSheet[];
        this.balanceSheet.set(balances);
        return balances;
      }),
      catchError((error) => {
        this.handleError(error, 'Error al obtener Balance General');
        return throwError(() => error);
      }),
      tap(() => this.loading.set(false))
    );
  }

  /**
   * Obtener Estado de Resultados (P&L)
   * @param period - Período en formato YYYY-MM (ej: '2025-10')
   */
  getIncomeStatement(period?: string): Observable<IncomeStatement[]> {
    this.loading.set(true);
    this.error.set(null);

    let query = this.supabase
      .from('accounting_income_statement')
      .select('*')
      .order('period', { ascending: false })
      .order('code');

    if (period) {
      query = query.eq('period', period);
    }

    return from(query).pipe(
      map(({ data, error }) => {
        if (error) throw error;
        const statements = (data || []) as IncomeStatement[];
        this.incomeStatement.set(statements);
        return statements;
      }),
      catchError((error) => {
        this.handleError(error, 'Error al obtener Estado de Resultados');
        return throwError(() => error);
      }),
      tap(() => this.loading.set(false))
    );
  }

  /**
   * Obtener provisiones activas (FGO, depósitos de garantía)
   */
  getActiveProvisions(): Observable<Provision[]> {
    this.loading.set(true);
    this.error.set(null);

    return from(
      this.supabase
        .from('accounting_provisions_report')
        .select('*')
        .eq('status', 'ACTIVE')
    ).pipe(
      map(({ data, error }) => {
        if (error) throw error;
        const provisions = (data || []) as Provision[];
        this.provisions.set(provisions);
        return provisions;
      }),
      catchError((error) => {
        this.handleError(error, 'Error al obtener provisiones');
        return throwError(() => error);
      }),
      tap(() => this.loading.set(false))
    );
  }

  /**
   * Obtener todas las provisiones (con filtros opcionales)
   */
  getAllProvisions(status?: string): Observable<Provision[]> {
    this.loading.set(true);
    this.error.set(null);

    let query = this.supabase.from('accounting_provisions_report').select('*');

    if (status) {
      query = query.eq('status', status);
    }

    return from(query).pipe(
      map(({ data, error }) => {
        if (error) throw error;
        const provisions = (data || []) as Provision[];
        this.provisions.set(provisions);
        return provisions;
      }),
      catchError((error) => {
        this.handleError(error, 'Error al obtener provisiones');
        return throwError(() => error);
      }),
      tap(() => this.loading.set(false))
    );
  }

  /**
   * Obtener conciliación wallet vs contabilidad
   */
  getWalletReconciliation(): Observable<WalletReconciliation[]> {
    this.loading.set(true);
    this.error.set(null);

    return from(this.supabase.from('accounting_wallet_reconciliation').select('*')).pipe(
      map(({ data, error }) => {
        if (error) throw error;
        return (data || []) as WalletReconciliation[];
      }),
      catchError((error) => {
        this.handleError(error, 'Error al obtener conciliación wallet');
        return throwError(() => error);
      }),
      tap(() => this.loading.set(false))
    );
  }

  /**
   * Obtener reporte de comisiones por período
   */
  getCommissionsReport(limit: number = 12): Observable<CommissionReport[]> {
    this.loading.set(true);
    this.error.set(null);

    return from(
      this.supabase
        .from('accounting_commissions_report')
        .select('*')
        .order('period', { ascending: false })
        .limit(limit)
    ).pipe(
      map(({ data, error }) => {
        if (error) throw error;
        return (data || []) as CommissionReport[];
      }),
      catchError((error) => {
        this.handleError(error, 'Error al obtener reporte de comisiones');
        return throwError(() => error);
      }),
      tap(() => this.loading.set(false))
    );
  }

  /**
   * Obtener plan de cuentas
   */
<<<<<<< HEAD
  getChartOfAccounts(): Observable<AccountingAccount[]> {
    this.loading.set(true);
    this.error.set(null);

    return from(
      this.supabase
        .from('accounting_accounts')
        .select('*')
        .eq('is_active', true)
        .order('code')
    ).pipe(
      map(({ data, error }) => {
        if (error) throw error;
        return (data || []) as AccountingAccount[];
      }),
      catchError((error) => {
        this.handleError(error, 'Error al obtener plan de cuentas');
        return throwError(() => error);
      }),
      tap(() => this.loading.set(false))
    );
  }

  /**
   * Obtener asientos del libro diario (journal entries)
   */
  getJournalEntries(filters?: {
    startDate?: string;
    endDate?: string;
    transactionType?: string;
    status?: 'DRAFT' | 'POSTED' | 'VOIDED';
    limit?: number;
  }): Observable<JournalEntry[]> {
    this.loading.set(true);
    this.error.set(null);

    let query = this.supabase
      .from('accounting_journal_entries')
=======
  async getChartOfAccounts(): Promise<AccountingAccount[]> {
    const { data, error } = await this.supabase
      .from('accounting_chart_of_accounts')
>>>>>>> 7d31a086
      .select('*')
      .order('entry_date', { ascending: false });

    if (filters?.startDate) {
      query = query.gte('entry_date', filters.startDate);
    }

    if (filters?.endDate) {
      query = query.lte('entry_date', filters.endDate);
    }

    if (filters?.transactionType) {
      query = query.eq('transaction_type', filters.transactionType);
    }

    if (filters?.status) {
      query = query.eq('status', filters.status);
    }

    if (filters?.limit) {
      query = query.limit(filters.limit);
    }

    return from(query).pipe(
      map(({ data, error }) => {
        if (error) throw error;
        const entries = (data || []) as JournalEntry[];
        this.journalEntries.set(entries);
        return entries;
      }),
      catchError((error) => {
        this.handleError(error, 'Error al obtener asientos del diario');
        return throwError(() => error);
      }),
      tap(() => this.loading.set(false))
    );
  }

  /**
   * Obtener libro mayor (ledger) con filtros opcionales
   */
  getLedger(filters?: {
    startDate?: string;
    endDate?: string;
    accountCode?: string;
    transactionType?: string;
    limit?: number;
  }): Observable<LedgerEntry[]> {
    this.loading.set(true);
    this.error.set(null);

    let query = this.supabase
      .from('accounting_ledger')
      .select(
        `
        *,
        accounting_accounts (
          code,
          name,
          account_type
        )
      `
      )
      .order('entry_date', { ascending: false });

    if (filters?.startDate) {
      query = query.gte('entry_date', filters.startDate);
    }

    if (filters?.endDate) {
      query = query.lte('entry_date', filters.endDate);
    }

    if (filters?.accountCode) {
      query = query.eq('account_code', filters.accountCode);
    }

    if (filters?.transactionType) {
      query = query.eq('transaction_type', filters.transactionType);
    }

    if (filters?.limit) {
      query = query.limit(filters.limit);
    }

    return from(query).pipe(
      map(({ data, error }) => {
        if (error) throw error;
        const entries = (data || []) as LedgerEntry[];
        this.ledgerEntries.set(entries);
        return entries;
      }),
      catchError((error) => {
        this.handleError(error, 'Error al obtener libro mayor');
        return throwError(() => error);
      }),
      tap(() => this.loading.set(false))
    );
  }

  /**
   * Obtener cierres de período
   */
  getPeriodClosures(limit: number = 12): Observable<PeriodClosure[]> {
    this.loading.set(true);
    this.error.set(null);

    return from(
      this.supabase
        .from('accounting_period_closures')
        .select('*')
        .order('period', { ascending: false })
        .limit(limit)
    ).pipe(
      map(({ data, error }) => {
        if (error) throw error;
        return (data || []) as PeriodClosure[];
      }),
      catchError((error) => {
        this.handleError(error, 'Error al obtener cierres de período');
        return throwError(() => error);
      }),
      tap(() => this.loading.set(false))
    );
  }

  /**
   * Obtener log de auditoría
   */
  getAuditLog(filters?: {
    startDate?: string;
    endDate?: string;
    userId?: string;
    tableName?: string;
    limit?: number;
  }): Observable<AuditLogEntry[]> {
    this.loading.set(true);
    this.error.set(null);

    let query = this.supabase
      .from('accounting_audit_log')
      .select('*')
      .order('created_at', { ascending: false });

    if (filters?.startDate) {
      query = query.gte('created_at', filters.startDate);
    }

    if (filters?.endDate) {
      query = query.lte('created_at', filters.endDate);
    }

    if (filters?.userId) {
      query = query.eq('user_id', filters.userId);
    }

    if (filters?.tableName) {
      query = query.eq('table_name', filters.tableName);
    }

    if (filters?.limit) {
      query = query.limit(filters.limit);
    }

    return from(query).pipe(
      map(({ data, error }) => {
        if (error) throw error;
        return (data || []) as AuditLogEntry[];
      }),
      catchError((error) => {
        this.handleError(error, 'Error al obtener log de auditoría');
        return throwError(() => error);
      }),
      tap(() => this.loading.set(false))
    );
  }

  /**
   * Refrescar balances (materializar vista)
   */
  refreshBalances(): Observable<void> {
    this.loading.set(true);
    this.error.set(null);

    return from(this.supabase.rpc('refresh_accounting_balances')).pipe(
      map(({ error }) => {
        if (error) throw error;
      }),
      catchError((error) => {
        this.handleError(error, 'Error al refrescar balances');
        return throwError(() => error);
      }),
      tap(() => this.loading.set(false))
    );
  }

  /**
   * Ejecutar cierre de período mensual
   */
  executeMonthlyClosing(period: string): Observable<void> {
    this.loading.set(true);
    this.error.set(null);

    return from(
      this.supabase.rpc('accounting_monthly_closure', { p_period: period })
    ).pipe(
      map(({ error }) => {
        if (error) throw error;
      }),
      catchError((error) => {
        this.handleError(error, 'Error al ejecutar cierre mensual');
        return throwError(() => error);
      }),
      tap(() => this.loading.set(false))
    );
  }

  /**
   * Crear asiento contable manual (para ajustes)
   */
  createManualJournalEntry(
    transactionType: string,
    description: string,
    entries: Array<{
      account_code: string;
      debit?: number;
      credit?: number;
      description?: string;
    }>
  ): Observable<string> {
    this.loading.set(true);
    this.error.set(null);

    return from(
      this.supabase.rpc('create_journal_entry', {
        p_transaction_type: transactionType,
        p_reference_id: null,
        p_reference_table: 'manual_entry',
        p_description: description,
        p_entries: entries,
      })
    ).pipe(
      map(({ data, error }) => {
        if (error) throw error;
        return data as string;
      }),
      catchError((error) => {
        this.handleError(error, 'Error al crear asiento manual');
        return throwError(() => error);
      }),
      tap(() => this.loading.set(false))
    );
  }

  /**
   * Obtener libro mayor con paginación
   */
  async getLedgerPaginated(
    page: number = 1,
    pageSize: number = 50,
    filters?: {
      startDate?: string;
      endDate?: string;
      accountCode?: string;
      referenceType?: string;
      searchTerm?: string;
    },
  ): Promise<PaginatedResult<LedgerEntry>> {
    let query = this.supabase
      .from('accounting_ledger')
      .select(
        `
        *,
        accounting_chart_of_accounts!accounting_ledger_account_code_fkey (
          code,
          name,
          account_type
        )
      `,
        { count: 'exact' },
      )
      .order('entry_date', { ascending: false })
      .order('created_at', { ascending: false });

    // Apply filters
    if (filters?.startDate) {
      query = query.gte('entry_date', filters.startDate);
    }

    if (filters?.endDate) {
      query = query.lte('entry_date', filters.endDate);
    }

    if (filters?.accountCode) {
      query = query.eq('account_code', filters.accountCode);
    }

    if (filters?.referenceType) {
      query = query.eq('reference_type', filters.referenceType);
    }

    if (filters?.searchTerm) {
      query = query.ilike('description', `%${filters.searchTerm}%`);
    }

    // Apply pagination
    const from = (page - 1) * pageSize;
    const to = from + pageSize - 1;
    query = query.range(from, to);

    const { data, error, count } = await query;

    if (error) {
      return {
        data: [],
        total: 0,
        page,
        pageSize,
        totalPages: 0,
      };
    }

    const total = count || 0;
    const totalPages = Math.ceil(total / pageSize);

    return {
      data: (data as LedgerEntry[]) || [],
      total,
      page,
      pageSize,
      totalPages,
    };
  }

  /**
   * Obtener provisiones con filtros
   */
  async getProvisions(filters?: {
    status?: string;
    provisionType?: string;
  }): Promise<ProvisionDetail[]> {
    let query = this.supabase
      .from('accounting_provisions')
      .select('*')
      .order('created_date', { ascending: false });

    if (filters?.status) {
      query = query.eq('status', filters.status);
    }

    if (filters?.provisionType) {
      query = query.eq('provision_type', filters.provisionType);
    }

    const { data, error } = await query;

    if (error) {
      return [];
    }

    return (data as ProvisionDetail[]) || [];
  }

  /**
   * Obtener cierres de período con filtros
   */
  async getPeriodClosures(filters?: {
    periodType?: string;
    status?: string;
    startDate?: string;
    endDate?: string;
  }): Promise<PeriodClosure[]> {
    let query = this.supabase
      .from('accounting_period_closures')
      .select('*')
      .order('end_date', { ascending: false });

    if (filters?.periodType) {
      query = query.eq('period_type', filters.periodType);
    }

    if (filters?.status) {
      query = query.eq('status', filters.status);
    }

    if (filters?.startDate) {
      query = query.gte('start_date', filters.startDate);
    }

    if (filters?.endDate) {
      query = query.lte('end_date', filters.endDate);
    }

    const { data, error } = await query;

    if (error) {
      return [];
    }

    return (data as PeriodClosure[]) || [];
  }

  /**
   * Obtener logs de auditoría con filtros
   */
  async getAuditLogs(
    page: number = 1,
    pageSize: number = 50,
    filters?: {
      severity?: string;
      auditType?: string;
      resolutionStatus?: string;
      startDate?: string;
      endDate?: string;
    },
  ): Promise<PaginatedResult<AuditLog>> {
    let query = this.supabase
      .from('accounting_audit_log')
      .select('*', { count: 'exact' })
      .order('created_at', { ascending: false });

    // Apply filters
    if (filters?.severity) {
      query = query.eq('severity', filters.severity);
    }

    if (filters?.auditType) {
      query = query.eq('audit_type', filters.auditType);
    }

    if (filters?.resolutionStatus) {
      query = query.eq('resolution_status', filters.resolutionStatus);
    }

    if (filters?.startDate) {
      query = query.gte('created_at', filters.startDate);
    }

    if (filters?.endDate) {
      query = query.lte('created_at', filters.endDate);
    }

    // Apply pagination
    const from = (page - 1) * pageSize;
    const to = from + pageSize - 1;
    query = query.range(from, to);

    const { data, error, count } = await query;

    if (error) {
      return {
        data: [],
        total: 0,
        page,
        pageSize,
        totalPages: 0,
      };
    }

    const total = count || 0;
    const totalPages = Math.ceil(total / pageSize);

    return {
      data: (data as AuditLog[]) || [],
      total,
      page,
      pageSize,
      totalPages,
    };
  }

  /**
   * Obtener reconocimiento de ingresos por booking
   */
  async getRevenueRecognition(filters?: {
    bookingId?: string;
    isRecognized?: boolean;
    startDate?: string;
    endDate?: string;
  }): Promise<RevenueRecognition[]> {
    let query = this.supabase
      .from('accounting_revenue_recognition')
      .select('*')
      .order('recognition_date', { ascending: false });

    if (filters?.bookingId) {
      query = query.eq('booking_id', filters.bookingId);
    }

    if (filters?.isRecognized !== undefined) {
      query = query.eq('is_recognized', filters.isRecognized);
    }

    if (filters?.startDate) {
      query = query.gte('recognition_date', filters.startDate);
    }

    if (filters?.endDate) {
      query = query.lte('recognition_date', filters.endDate);
    }

    const { data, error } = await query;

    if (error) {
      return [];
    }

    return (data as RevenueRecognition[]) || [];
  }

  /**
   * Ejecutar cierre de período
   */
  async executePeriodClosure(
    periodType: 'daily' | 'monthly' | 'yearly',
    periodCode: string,
  ): Promise<{ success: boolean; message: string; closureId?: string }> {
    const { data, error } = await this.supabase.rpc('execute_period_closure', {
      p_period_type: periodType,
      p_period_code: periodCode,
    });

    if (error) {
      return {
        success: false,
        message: error.message || 'Error al ejecutar cierre de período',
      };
    }

    return {
      success: true,
      message: 'Cierre de período ejecutado exitosamente',
      closureId: data,
    };
  }

  /**
   * Verificar salud financiera
   */
  checkFinancialHealth(): Observable<FinancialHealth> {
    return this.getDashboard().pipe(
      switchMap((dashboard) => {
        if (!dashboard) {
          return throwError(() => new Error('No se pudo obtener dashboard'));
        }

        return this.getWalletReconciliation().pipe(
          map((reconciliation) => {
            const alerts: string[] = [];

            // Verificar conciliación wallet
            const walletDiff = reconciliation.find((r) => r.source.includes('Diferencia'));
            const walletReconciled = walletDiff ? Math.abs(walletDiff.amount) < 0.01 : false;

            if (!walletReconciled) {
              alerts.push(
                `Diferencia en conciliación wallet: $${walletDiff?.amount.toFixed(2)}`
              );
            }

            // Verificar FGO adecuado (debe ser al menos 5% del total de pasivos activos)
            const minFGO = dashboard.active_security_deposits * 0.05;
            const fgoAdequate = dashboard.fgo_provision >= minFGO;

            if (!fgoAdequate) {
              alerts.push(
                `FGO insuficiente: $${dashboard.fgo_provision.toFixed(2)} (mínimo recomendado: $${minFGO.toFixed(2)})`
              );
            }

            // Evaluar rentabilidad
            let profitability: 'GOOD' | 'WARNING' | 'CRITICAL' = 'GOOD';

            if (dashboard.monthly_profit < 0) {
              profitability = 'CRITICAL';
              alerts.push('Pérdidas en el mes actual');
            } else if (dashboard.monthly_profit < dashboard.monthly_income * 0.05) {
              profitability = 'WARNING';
              alerts.push('Margen de utilidad bajo (<5%)');
            }

            return {
              walletReconciled,
              fgoAdequate,
              profitability,
              alerts,
            };
          })
        );
      }),
      catchError((error) => {
        this.handleError(error, 'Error al verificar salud financiera');
        return throwError(() => error);
      })
    );
  }
}<|MERGE_RESOLUTION|>--- conflicted
+++ resolved
@@ -1,16 +1,9 @@
 /**
  * Servicio de Contabilidad Automatizada
  * Integración con sistema contable basado en NIIF 15 y NIIF 37
- *
- * @version 2.0 - Migrado a Angular 17 con Signals
  */
 
-import { Injectable, signal, computed, inject } from '@angular/core';
-import { SupabaseClient } from '@supabase/supabase-js';
-import { from, Observable, throwError } from 'rxjs';
-import { catchError, map, switchMap, tap } from 'rxjs/operators';
-import { SupabaseClientService } from './supabase-client.service';
-import { LoggerService } from './logger.service';
+import { SupabaseClient, createClient } from '@supabase/supabase-js';
 
 export interface AccountingAccount {
   id: string;
@@ -35,23 +28,6 @@
   status: 'DRAFT' | 'POSTED' | 'VOIDED';
 }
 
-export interface LedgerEntry {
-  id: string;
-  entry_date: string;
-  account_code: string;
-  debit_amount: number;
-  credit_amount: number;
-  balance: number;
-  description: string;
-  transaction_type: string;
-  reference_id?: string;
-  accounting_accounts?: {
-    code: string;
-    name: string;
-    account_type: string;
-  };
-}
-
 export interface Provision {
   id: string;
   provision_type: 'FGO_RESERVE' | 'SECURITY_DEPOSIT' | 'CLAIMS_RESERVE';
@@ -111,18 +87,6 @@
   avg_commission: number;
 }
 
-<<<<<<< HEAD
-export interface PeriodClosure {
-  id: string;
-  period: string;
-  closure_type: 'DAILY' | 'MONTHLY';
-  total_income: number;
-  total_expenses: number;
-  net_profit: number;
-  closed_at: string;
-  closed_by: string;
-}
-=======
 export interface LedgerEntry {
   id: string;
   entry_date: string;
@@ -219,136 +183,45 @@
 
 export class AccountingService {
   private supabase: SupabaseClient;
->>>>>>> 7d31a086
-
-export interface AuditLogEntry {
-  id: string;
-  user_id: string;
-  action: string;
-  table_name: string;
-  record_id: string;
-  old_values?: Record<string, unknown>;
-  new_values?: Record<string, unknown>;
-  created_at: string;
-}
-
-@Injectable({
-  providedIn: 'root',
-})
-export class AccountingService {
-  private readonly supabase: SupabaseClient = inject(SupabaseClientService).getClient();
-  private readonly logger = inject(LoggerService);
-
-  // Signals
-  readonly dashboard = signal<AccountingDashboard | null>(null);
-  readonly balanceSheet = signal<BalanceSheet[]>([]);
-  readonly incomeStatement = signal<IncomeStatement[]>([]);
-  readonly provisions = signal<Provision[]>([]);
-  readonly journalEntries = signal<JournalEntry[]>([]);
-  readonly ledgerEntries = signal<LedgerEntry[]>([]);
-  readonly loading = signal(false);
-  readonly error = signal<string | null>(null);
-
-  // Computed values
-  readonly totalAssets = computed(() =>
-    this.balanceSheet()
-      .filter((a) => a.account_type === 'ASSET')
-      .reduce((sum, a) => sum + a.balance, 0)
-  );
-
-  readonly totalLiabilities = computed(() =>
-    this.balanceSheet()
-      .filter((a) => a.account_type === 'LIABILITY')
-      .reduce((sum, a) => sum + a.balance, 0)
-  );
-
-  readonly totalEquity = computed(() =>
-    this.balanceSheet()
-      .filter((a) => a.account_type === 'EQUITY')
-      .reduce((sum, a) => sum + a.balance, 0)
-  );
-
-  readonly totalIncome = computed(() =>
-    this.incomeStatement()
-      .filter((i) => i.account_type === 'INCOME')
-      .reduce((sum, i) => sum + i.amount, 0)
-  );
-
-  readonly totalExpenses = computed(() =>
-    this.incomeStatement()
-      .filter((i) => i.account_type === 'EXPENSE')
-      .reduce((sum, i) => sum + i.amount, 0)
-  );
-
-  readonly netProfit = computed(() => this.totalIncome() - this.totalExpenses());
-
-  readonly activeProvisions = computed(() =>
-    this.provisions().filter((p) => p.status === 'ACTIVE')
-  );
-
-  private handleError(error: unknown, context: string): void {
-    const errorMessage = error instanceof Error ? error.message : String(error);
-    this.logger.error(
-      `AccountingService: ${context}`,
-      'AccountingService',
-      error instanceof Error ? error : new Error(errorMessage)
-    );
-    this.error.set(errorMessage);
+
+  constructor(supabaseUrl: string, supabaseKey: string) {
+    this.supabase = createClient(supabaseUrl, supabaseKey);
   }
 
   /**
    * Obtener dashboard ejecutivo con KPIs financieros
    */
-  getDashboard(): Observable<AccountingDashboard | null> {
-    this.loading.set(true);
-    this.error.set(null);
-
-    return from(this.supabase.from('accounting_dashboard').select('*').single()).pipe(
-      map(({ data, error }) => {
-        if (error) throw error;
-        this.dashboard.set(data);
-        return data;
-      }),
-      catchError((error) => {
-        this.handleError(error, 'Error al obtener dashboard');
-        return throwError(() => error);
-      }),
-      tap(() => this.loading.set(false))
-    );
+  async getDashboard(): Promise<AccountingDashboard | null> {
+    const { data, error } = await this.supabase.from('accounting_dashboard').select('*').single();
+
+    if (error) {
+      return null;
+    }
+
+    return data;
   }
 
   /**
    * Obtener Balance General (Estado de Situación Financiera)
    */
-  getBalanceSheet(): Observable<BalanceSheet[]> {
-    this.loading.set(true);
-    this.error.set(null);
-
-    return from(
-      this.supabase.from('accounting_balance_sheet').select('*').order('code')
-    ).pipe(
-      map(({ data, error }) => {
-        if (error) throw error;
-        const balances = (data || []) as BalanceSheet[];
-        this.balanceSheet.set(balances);
-        return balances;
-      }),
-      catchError((error) => {
-        this.handleError(error, 'Error al obtener Balance General');
-        return throwError(() => error);
-      }),
-      tap(() => this.loading.set(false))
-    );
+  async getBalanceSheet(): Promise<BalanceSheet[]> {
+    const { data, error } = await this.supabase
+      .from('accounting_balance_sheet')
+      .select('*')
+      .order('code');
+
+    if (error) {
+      return [];
+    }
+
+    return data || [];
   }
 
   /**
    * Obtener Estado de Resultados (P&L)
    * @param period - Período en formato YYYY-MM (ej: '2025-10')
    */
-  getIncomeStatement(period?: string): Observable<IncomeStatement[]> {
-    this.loading.set(true);
-    this.error.set(null);
-
+  async getIncomeStatement(period?: string): Promise<IncomeStatement[]> {
     let query = this.supabase
       .from('accounting_income_statement')
       .select('*')
@@ -359,220 +232,90 @@
       query = query.eq('period', period);
     }
 
-    return from(query).pipe(
-      map(({ data, error }) => {
-        if (error) throw error;
-        const statements = (data || []) as IncomeStatement[];
-        this.incomeStatement.set(statements);
-        return statements;
-      }),
-      catchError((error) => {
-        this.handleError(error, 'Error al obtener Estado de Resultados');
-        return throwError(() => error);
-      }),
-      tap(() => this.loading.set(false))
-    );
+    const { data, error } = await query;
+
+    if (error) {
+      return [];
+    }
+
+    return data || [];
   }
 
   /**
    * Obtener provisiones activas (FGO, depósitos de garantía)
    */
-  getActiveProvisions(): Observable<Provision[]> {
-    this.loading.set(true);
-    this.error.set(null);
-
-    return from(
-      this.supabase
-        .from('accounting_provisions_report')
-        .select('*')
-        .eq('status', 'ACTIVE')
-    ).pipe(
-      map(({ data, error }) => {
-        if (error) throw error;
-        const provisions = (data || []) as Provision[];
-        this.provisions.set(provisions);
-        return provisions;
-      }),
-      catchError((error) => {
-        this.handleError(error, 'Error al obtener provisiones');
-        return throwError(() => error);
-      }),
-      tap(() => this.loading.set(false))
-    );
-  }
-
-  /**
-   * Obtener todas las provisiones (con filtros opcionales)
-   */
-  getAllProvisions(status?: string): Observable<Provision[]> {
-    this.loading.set(true);
-    this.error.set(null);
-
-    let query = this.supabase.from('accounting_provisions_report').select('*');
-
-    if (status) {
-      query = query.eq('status', status);
-    }
-
-    return from(query).pipe(
-      map(({ data, error }) => {
-        if (error) throw error;
-        const provisions = (data || []) as Provision[];
-        this.provisions.set(provisions);
-        return provisions;
-      }),
-      catchError((error) => {
-        this.handleError(error, 'Error al obtener provisiones');
-        return throwError(() => error);
-      }),
-      tap(() => this.loading.set(false))
-    );
+  async getActiveProvisions(): Promise<Provision[]> {
+    const { data, error } = await this.supabase
+      .from('accounting_provisions_report')
+      .select('*')
+      .eq('status', 'ACTIVE');
+
+    if (error) {
+      return [];
+    }
+
+    return data || [];
   }
 
   /**
    * Obtener conciliación wallet vs contabilidad
    */
-  getWalletReconciliation(): Observable<WalletReconciliation[]> {
-    this.loading.set(true);
-    this.error.set(null);
-
-    return from(this.supabase.from('accounting_wallet_reconciliation').select('*')).pipe(
-      map(({ data, error }) => {
-        if (error) throw error;
-        return (data || []) as WalletReconciliation[];
-      }),
-      catchError((error) => {
-        this.handleError(error, 'Error al obtener conciliación wallet');
-        return throwError(() => error);
-      }),
-      tap(() => this.loading.set(false))
-    );
+  async getWalletReconciliation(): Promise<WalletReconciliation[]> {
+    const { data, error } = await this.supabase
+      .from('accounting_wallet_reconciliation')
+      .select('*');
+
+    if (error) {
+      return [];
+    }
+
+    return data || [];
   }
 
   /**
    * Obtener reporte de comisiones por período
    */
-  getCommissionsReport(limit: number = 12): Observable<CommissionReport[]> {
-    this.loading.set(true);
-    this.error.set(null);
-
-    return from(
-      this.supabase
-        .from('accounting_commissions_report')
-        .select('*')
-        .order('period', { ascending: false })
-        .limit(limit)
-    ).pipe(
-      map(({ data, error }) => {
-        if (error) throw error;
-        return (data || []) as CommissionReport[];
-      }),
-      catchError((error) => {
-        this.handleError(error, 'Error al obtener reporte de comisiones');
-        return throwError(() => error);
-      }),
-      tap(() => this.loading.set(false))
-    );
+  async getCommissionsReport(): Promise<CommissionReport[]> {
+    const { data, error } = await this.supabase
+      .from('accounting_commissions_report')
+      .select('*')
+      .order('period', { ascending: false })
+      .limit(12); // Últimos 12 meses
+
+    if (error) {
+      return [];
+    }
+
+    return data || [];
   }
 
   /**
    * Obtener plan de cuentas
    */
-<<<<<<< HEAD
-  getChartOfAccounts(): Observable<AccountingAccount[]> {
-    this.loading.set(true);
-    this.error.set(null);
-
-    return from(
-      this.supabase
-        .from('accounting_accounts')
-        .select('*')
-        .eq('is_active', true)
-        .order('code')
-    ).pipe(
-      map(({ data, error }) => {
-        if (error) throw error;
-        return (data || []) as AccountingAccount[];
-      }),
-      catchError((error) => {
-        this.handleError(error, 'Error al obtener plan de cuentas');
-        return throwError(() => error);
-      }),
-      tap(() => this.loading.set(false))
-    );
-  }
-
-  /**
-   * Obtener asientos del libro diario (journal entries)
-   */
-  getJournalEntries(filters?: {
-    startDate?: string;
-    endDate?: string;
-    transactionType?: string;
-    status?: 'DRAFT' | 'POSTED' | 'VOIDED';
-    limit?: number;
-  }): Observable<JournalEntry[]> {
-    this.loading.set(true);
-    this.error.set(null);
-
-    let query = this.supabase
-      .from('accounting_journal_entries')
-=======
   async getChartOfAccounts(): Promise<AccountingAccount[]> {
     const { data, error } = await this.supabase
       .from('accounting_chart_of_accounts')
->>>>>>> 7d31a086
-      .select('*')
-      .order('entry_date', { ascending: false });
-
-    if (filters?.startDate) {
-      query = query.gte('entry_date', filters.startDate);
-    }
-
-    if (filters?.endDate) {
-      query = query.lte('entry_date', filters.endDate);
-    }
-
-    if (filters?.transactionType) {
-      query = query.eq('transaction_type', filters.transactionType);
-    }
-
-    if (filters?.status) {
-      query = query.eq('status', filters.status);
-    }
-
-    if (filters?.limit) {
-      query = query.limit(filters.limit);
-    }
-
-    return from(query).pipe(
-      map(({ data, error }) => {
-        if (error) throw error;
-        const entries = (data || []) as JournalEntry[];
-        this.journalEntries.set(entries);
-        return entries;
-      }),
-      catchError((error) => {
-        this.handleError(error, 'Error al obtener asientos del diario');
-        return throwError(() => error);
-      }),
-      tap(() => this.loading.set(false))
-    );
+      .select('*')
+      .eq('is_active', true)
+      .order('code');
+
+    if (error) {
+      return [];
+    }
+
+    return data || [];
   }
 
   /**
    * Obtener libro mayor (ledger) con filtros opcionales
    */
-  getLedger(filters?: {
+  async getLedger(filters?: {
     startDate?: string;
     endDate?: string;
     accountCode?: string;
     transactionType?: string;
     limit?: number;
-  }): Observable<LedgerEntry[]> {
-    this.loading.set(true);
-    this.error.set(null);
-
+  }): Promise<unknown[]> {
     let query = this.supabase
       .from('accounting_ledger')
       .select(
@@ -583,7 +326,7 @@
           name,
           account_type
         )
-      `
+      `,
       )
       .order('entry_date', { ascending: false });
 
@@ -595,10 +338,6 @@
       query = query.lte('entry_date', filters.endDate);
     }
 
-    if (filters?.accountCode) {
-      query = query.eq('account_code', filters.accountCode);
-    }
-
     if (filters?.transactionType) {
       query = query.eq('transaction_type', filters.transactionType);
     }
@@ -607,142 +346,48 @@
       query = query.limit(filters.limit);
     }
 
-    return from(query).pipe(
-      map(({ data, error }) => {
-        if (error) throw error;
-        const entries = (data || []) as LedgerEntry[];
-        this.ledgerEntries.set(entries);
-        return entries;
-      }),
-      catchError((error) => {
-        this.handleError(error, 'Error al obtener libro mayor');
-        return throwError(() => error);
-      }),
-      tap(() => this.loading.set(false))
-    );
-  }
-
-  /**
-   * Obtener cierres de período
-   */
-  getPeriodClosures(limit: number = 12): Observable<PeriodClosure[]> {
-    this.loading.set(true);
-    this.error.set(null);
-
-    return from(
-      this.supabase
-        .from('accounting_period_closures')
-        .select('*')
-        .order('period', { ascending: false })
-        .limit(limit)
-    ).pipe(
-      map(({ data, error }) => {
-        if (error) throw error;
-        return (data || []) as PeriodClosure[];
-      }),
-      catchError((error) => {
-        this.handleError(error, 'Error al obtener cierres de período');
-        return throwError(() => error);
-      }),
-      tap(() => this.loading.set(false))
-    );
-  }
-
-  /**
-   * Obtener log de auditoría
-   */
-  getAuditLog(filters?: {
-    startDate?: string;
-    endDate?: string;
-    userId?: string;
-    tableName?: string;
-    limit?: number;
-  }): Observable<AuditLogEntry[]> {
-    this.loading.set(true);
-    this.error.set(null);
-
-    let query = this.supabase
-      .from('accounting_audit_log')
-      .select('*')
-      .order('created_at', { ascending: false });
-
-    if (filters?.startDate) {
-      query = query.gte('created_at', filters.startDate);
-    }
-
-    if (filters?.endDate) {
-      query = query.lte('created_at', filters.endDate);
-    }
-
-    if (filters?.userId) {
-      query = query.eq('user_id', filters.userId);
-    }
-
-    if (filters?.tableName) {
-      query = query.eq('table_name', filters.tableName);
-    }
-
-    if (filters?.limit) {
-      query = query.limit(filters.limit);
-    }
-
-    return from(query).pipe(
-      map(({ data, error }) => {
-        if (error) throw error;
-        return (data || []) as AuditLogEntry[];
-      }),
-      catchError((error) => {
-        this.handleError(error, 'Error al obtener log de auditoría');
-        return throwError(() => error);
-      }),
-      tap(() => this.loading.set(false))
-    );
+    const { data, error } = await query;
+
+    if (error) {
+      return [];
+    }
+
+    return data || [];
+  }
+
+  /**
+   * Obtener flujo de caja
+   */
+  async getCashFlow(limit: number = 100): Promise<unknown[]> {
+    const { data, error } = await this.supabase
+      .from('accounting_cash_flow')
+      .select('*')
+      .limit(limit);
+
+    if (error) {
+      return [];
+    }
+
+    return data || [];
   }
 
   /**
    * Refrescar balances (materializar vista)
    */
-  refreshBalances(): Observable<void> {
-    this.loading.set(true);
-    this.error.set(null);
-
-    return from(this.supabase.rpc('refresh_accounting_balances')).pipe(
-      map(({ error }) => {
-        if (error) throw error;
-      }),
-      catchError((error) => {
-        this.handleError(error, 'Error al refrescar balances');
-        return throwError(() => error);
-      }),
-      tap(() => this.loading.set(false))
-    );
-  }
-
-  /**
-   * Ejecutar cierre de período mensual
-   */
-  executeMonthlyClosing(period: string): Observable<void> {
-    this.loading.set(true);
-    this.error.set(null);
-
-    return from(
-      this.supabase.rpc('accounting_monthly_closure', { p_period: period })
-    ).pipe(
-      map(({ error }) => {
-        if (error) throw error;
-      }),
-      catchError((error) => {
-        this.handleError(error, 'Error al ejecutar cierre mensual');
-        return throwError(() => error);
-      }),
-      tap(() => this.loading.set(false))
-    );
+  async refreshBalances(): Promise<boolean> {
+    const { error } = await this.supabase.rpc('refresh_accounting_balances');
+
+    if (error) {
+      return false;
+    }
+
+    return true;
   }
 
   /**
    * Crear asiento contable manual (para ajustes)
    */
-  createManualJournalEntry(
+  async createManualJournalEntry(
     transactionType: string,
     description: string,
     entries: Array<{
@@ -750,30 +395,51 @@
       debit?: number;
       credit?: number;
       description?: string;
-    }>
-  ): Observable<string> {
-    this.loading.set(true);
-    this.error.set(null);
-
-    return from(
-      this.supabase.rpc('create_journal_entry', {
-        p_transaction_type: transactionType,
-        p_reference_id: null,
-        p_reference_table: 'manual_entry',
-        p_description: description,
-        p_entries: entries,
-      })
-    ).pipe(
-      map(({ data, error }) => {
-        if (error) throw error;
-        return data as string;
-      }),
-      catchError((error) => {
-        this.handleError(error, 'Error al crear asiento manual');
-        return throwError(() => error);
-      }),
-      tap(() => this.loading.set(false))
-    );
+    }>,
+  ): Promise<string | null> {
+    const { data, error } = await this.supabase.rpc('create_journal_entry', {
+      p_transaction_type: transactionType,
+      p_reference_id: null,
+      p_reference_table: 'manual_entry',
+      p_description: description,
+      p_entries: entries,
+    });
+
+    if (error) {
+      return null;
+    }
+
+    return data;
+  }
+
+  /**
+   * Obtener resumen financiero para un período
+   */
+  async getFinancialSummary(period: string): Promise<{
+    income: number;
+    expenses: number;
+    profit: number;
+    profitMargin: number;
+  }> {
+    const incomeStatement = await this.getIncomeStatement(period);
+
+    const income = incomeStatement
+      .filter((item) => item.account_type === 'INCOME')
+      .reduce((sum, item) => sum + item.amount, 0);
+
+    const expenses = incomeStatement
+      .filter((item) => item.account_type === 'EXPENSE')
+      .reduce((sum, item) => sum + item.amount, 0);
+
+    const profit = income - expenses;
+    const profitMargin = income > 0 ? (profit / income) * 100 : 0;
+
+    return {
+      income,
+      expenses,
+      profit,
+      profitMargin,
+    };
   }
 
   /**
@@ -1061,61 +727,70 @@
   /**
    * Verificar salud financiera
    */
-  checkFinancialHealth(): Observable<FinancialHealth> {
-    return this.getDashboard().pipe(
-      switchMap((dashboard) => {
-        if (!dashboard) {
-          return throwError(() => new Error('No se pudo obtener dashboard'));
-        }
-
-        return this.getWalletReconciliation().pipe(
-          map((reconciliation) => {
-            const alerts: string[] = [];
-
-            // Verificar conciliación wallet
-            const walletDiff = reconciliation.find((r) => r.source.includes('Diferencia'));
-            const walletReconciled = walletDiff ? Math.abs(walletDiff.amount) < 0.01 : false;
-
-            if (!walletReconciled) {
-              alerts.push(
-                `Diferencia en conciliación wallet: $${walletDiff?.amount.toFixed(2)}`
-              );
-            }
-
-            // Verificar FGO adecuado (debe ser al menos 5% del total de pasivos activos)
-            const minFGO = dashboard.active_security_deposits * 0.05;
-            const fgoAdequate = dashboard.fgo_provision >= minFGO;
-
-            if (!fgoAdequate) {
-              alerts.push(
-                `FGO insuficiente: $${dashboard.fgo_provision.toFixed(2)} (mínimo recomendado: $${minFGO.toFixed(2)})`
-              );
-            }
-
-            // Evaluar rentabilidad
-            let profitability: 'GOOD' | 'WARNING' | 'CRITICAL' = 'GOOD';
-
-            if (dashboard.monthly_profit < 0) {
-              profitability = 'CRITICAL';
-              alerts.push('Pérdidas en el mes actual');
-            } else if (dashboard.monthly_profit < dashboard.monthly_income * 0.05) {
-              profitability = 'WARNING';
-              alerts.push('Margen de utilidad bajo (<5%)');
-            }
-
-            return {
-              walletReconciled,
-              fgoAdequate,
-              profitability,
-              alerts,
-            };
-          })
-        );
-      }),
-      catchError((error) => {
-        this.handleError(error, 'Error al verificar salud financiera');
-        return throwError(() => error);
-      })
-    );
-  }
+  async checkFinancialHealth(): Promise<FinancialHealth> {
+    const dashboard = await this.getDashboard();
+    const reconciliation = await this.getWalletReconciliation();
+    const alerts: string[] = [];
+
+    if (!dashboard) {
+      return {
+        walletReconciled: false,
+        fgoAdequate: false,
+        profitability: 'CRITICAL',
+        alerts: ['No se pudo obtener dashboard financiero'],
+      };
+    }
+
+    // Verificar conciliación wallet
+    const walletDiff = reconciliation.find((r) => r.source.includes('Diferencia'));
+    const walletReconciled = walletDiff ? Math.abs(walletDiff.amount) < 0.01 : false;
+
+    if (!walletReconciled) {
+      alerts.push(`Diferencia en conciliación wallet: $${walletDiff?.amount.toFixed(2)}`);
+    }
+
+    // Verificar FGO adecuado (debe ser al menos 5% del total de pasivos activos)
+    const minFGO = dashboard.active_security_deposits * 0.05;
+    const fgoAdequate = dashboard.fgo_provision >= minFGO;
+
+    if (!fgoAdequate) {
+      alerts.push(
+        `FGO insuficiente: $${dashboard.fgo_provision.toFixed(2)} (mínimo recomendado: $${minFGO.toFixed(2)})`,
+      );
+    }
+
+    // Evaluar rentabilidad
+    let profitability: 'GOOD' | 'WARNING' | 'CRITICAL' = 'GOOD';
+
+    if (dashboard.monthly_profit < 0) {
+      profitability = 'CRITICAL';
+      alerts.push('Pérdidas en el mes actual');
+    } else if (dashboard.monthly_profit < dashboard.monthly_income * 0.05) {
+      profitability = 'WARNING';
+      alerts.push('Margen de utilidad bajo (<5%)');
+    }
+
+    return {
+      walletReconciled,
+      fgoAdequate,
+      profitability,
+      alerts,
+    };
+  }
+}
+
+// Export singleton instance (opcional)
+let accountingServiceInstance: AccountingService | null = null;
+
+export function getAccountingService(
+  supabaseUrl?: string,
+  supabaseKey?: string,
+): AccountingService {
+  if (!accountingServiceInstance) {
+    if (!supabaseUrl || !supabaseKey) {
+      throw new Error('Supabase credentials required for first initialization');
+    }
+    accountingServiceInstance = new AccountingService(supabaseUrl, supabaseKey);
+  }
+  return accountingServiceInstance;
 }