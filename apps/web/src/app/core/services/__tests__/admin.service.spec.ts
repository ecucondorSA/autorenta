--- conflicted
+++ resolved
@@ -30,9 +30,6 @@
     );
     (mockSupabase as any).auth = mockAuth;
 
-    // Setup default rpc mock to return a Promise
-    (mockSupabase.rpc as jasmine.Spy).and.returnValue(Promise.resolve({ data: null, error: null }));
-
     TestBed.configureTestingModule({
       providers: [AdminService, { provide: LoggerService, useValue: mockLogger }],
     });
@@ -44,13 +41,7 @@
 
   describe('isAdmin', () => {
     it('should return true when user is admin', async () => {
-<<<<<<< HEAD
-      (mockSupabase.rpc as jasmine.Spy).and.returnValue(
-        Promise.resolve({ data: true, error: null }),
-      );
-=======
       mockSupabase.rpc.and.returnValue(Promise.resolve({ data: true, error: null }));
->>>>>>> c9e3b35f
 
       const result = await service.isAdmin();
 
@@ -61,13 +52,7 @@
     });
 
     it('should return false when user is not admin', async () => {
-<<<<<<< HEAD
-      (mockSupabase.rpc as jasmine.Spy).and.returnValue(
-        Promise.resolve({ data: false, error: null }),
-      );
-=======
       mockSupabase.rpc.and.returnValue(Promise.resolve({ data: false, error: null }));
->>>>>>> c9e3b35f
 
       const result = await service.isAdmin();
 
@@ -85,7 +70,7 @@
     });
 
     it('should handle RPC errors gracefully', async () => {
-      (mockSupabase.rpc as jasmine.Spy).and.returnValue(
+      mockSupabase.rpc.and.returnValue(
         Promise.resolve({ data: null, error: { message: 'Database error' } }),
       );
 
@@ -99,7 +84,7 @@
   describe('hasRole', () => {
     beforeEach(() => {
       // Mock getAdminRoles
-      (mockSupabase.rpc as jasmine.Spy).and.returnValue(
+      mockSupabase.rpc.and.returnValue(
         Promise.resolve({
           data: ['super_admin', 'operations'] as AdminRole[],
           error: null,
@@ -118,7 +103,7 @@
     });
 
     it('should handle errors gracefully', async () => {
-      (mockSupabase.rpc as jasmine.Spy).and.returnValue(
+      mockSupabase.rpc.and.returnValue(
         Promise.resolve({ data: null, error: { message: 'Database error' } }),
       );
 
@@ -132,7 +117,7 @@
   describe('hasPermission', () => {
     beforeEach(() => {
       // Mock getAdminRoles to return 'support' role
-      (mockSupabase.rpc as jasmine.Spy).and.returnValue(
+      mockSupabase.rpc.and.returnValue(
         Promise.resolve({
           data: ['support'] as AdminRole[],
           error: null,
@@ -152,7 +137,7 @@
 
     it('should check all user roles for permission', async () => {
       // Mock user with multiple roles
-      (mockSupabase.rpc as jasmine.Spy).and.returnValue(
+      mockSupabase.rpc.and.returnValue(
         Promise.resolve({
           data: ['support', 'finance'] as AdminRole[],
           error: null,
@@ -168,13 +153,7 @@
   describe('getAdminRoles', () => {
     it('should return admin roles from RPC', async () => {
       const mockRoles: AdminRole[] = ['super_admin', 'operations'];
-<<<<<<< HEAD
-      (mockSupabase.rpc as jasmine.Spy).and.returnValue(
-        Promise.resolve({ data: mockRoles, error: null }),
-      );
-=======
       mockSupabase.rpc.and.returnValue(Promise.resolve({ data: mockRoles, error: null }));
->>>>>>> c9e3b35f
 
       const result = await service.getAdminRoles();
 
@@ -186,13 +165,7 @@
 
     it('should cache roles for same user', async () => {
       const mockRoles: AdminRole[] = ['super_admin'];
-<<<<<<< HEAD
-      (mockSupabase.rpc as jasmine.Spy).and.returnValue(
-        Promise.resolve({ data: mockRoles, error: null }),
-      );
-=======
       mockSupabase.rpc.and.returnValue(Promise.resolve({ data: mockRoles, error: null }));
->>>>>>> c9e3b35f
 
       // First call
       await service.getAdminRoles();
@@ -206,13 +179,7 @@
 
     it('should clear cache and refetch for different user', async () => {
       const mockRoles: AdminRole[] = ['super_admin'];
-<<<<<<< HEAD
-      (mockSupabase.rpc as jasmine.Spy).and.returnValue(
-        Promise.resolve({ data: mockRoles, error: null }),
-      );
-=======
       mockSupabase.rpc.and.returnValue(Promise.resolve({ data: mockRoles, error: null }));
->>>>>>> c9e3b35f
 
       // First call with user 1
       await service.getAdminRoles();
@@ -240,7 +207,7 @@
     });
 
     it('should return empty array on error', async () => {
-      (mockSupabase.rpc as jasmine.Spy).and.returnValue(
+      mockSupabase.rpc.and.returnValue(
         Promise.resolve({ data: null, error: { message: 'Database error' } }),
       );
 
@@ -254,13 +221,7 @@
   describe('clearCache', () => {
     it('should clear roles cache', async () => {
       const mockRoles: AdminRole[] = ['super_admin'];
-<<<<<<< HEAD
-      (mockSupabase.rpc as jasmine.Spy).and.returnValue(
-        Promise.resolve({ data: mockRoles, error: null }),
-      );
-=======
       mockSupabase.rpc.and.returnValue(Promise.resolve({ data: mockRoles, error: null }));
->>>>>>> c9e3b35f
 
       // Populate cache
       await service.getAdminRoles();
@@ -278,13 +239,7 @@
   describe('logAction', () => {
     it('should log admin action successfully', async () => {
       const mockLogId = 'log-entry-id';
-<<<<<<< HEAD
-      (mockSupabase.rpc as jasmine.Spy).and.returnValue(
-        Promise.resolve({ data: mockLogId, error: null }),
-      );
-=======
       mockSupabase.rpc.and.returnValue(Promise.resolve({ data: mockLogId, error: null }));
->>>>>>> c9e3b35f
 
       const result = await service.logAction({
         action: 'approve_verification',
@@ -305,13 +260,7 @@
     });
 
     it('should include IP and user agent if provided', async () => {
-<<<<<<< HEAD
-      (mockSupabase.rpc as jasmine.Spy).and.returnValue(
-        Promise.resolve({ data: 'log-id', error: null }),
-      );
-=======
       mockSupabase.rpc.and.returnValue(Promise.resolve({ data: 'log-id', error: null }));
->>>>>>> c9e3b35f
 
       await service.logAction({
         action: 'test_action',
@@ -344,7 +293,7 @@
     });
 
     it('should handle RPC errors gracefully', async () => {
-      (mockSupabase.rpc as jasmine.Spy).and.returnValue(
+      mockSupabase.rpc.and.returnValue(
         Promise.resolve({ data: null, error: { message: 'Database error' } }),
       );
 
