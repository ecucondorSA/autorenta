import { Injectable, inject } from '@angular/core';
import { v4 as uuidv4 } from 'uuid';
import { UserProfile, Role, UserDocument, DocumentKind, NotificationPrefs } from '../models';
import { SupabaseClientService } from './supabase-client.service';

export interface UpdateProfileData {
  full_name?: string;
  role?: Role;
  avatar_url?: string;
  phone?: string;
  whatsapp?: string;
  dni?: string; // Backward compatibility
  gov_id_type?: string;
  gov_id_number?: string;
  driver_license_number?: string;
  driver_license_country?: string;
  driver_license_expiry?: string;
  address_line1?: string;
  address_line2?: string;
  city?: string;
  state?: string;
  postal_code?: string;
  country?: string;
  timezone?: string;
  locale?: string;
  currency?: string;
  marketing_opt_in?: boolean;
  notif_prefs?: NotificationPrefs;
  tos_accepted_at?: boolean; // Si es true, se marca como aceptado con now()
}

@Injectable({
  providedIn: 'root',
})
export class ProfileService {
  private readonly supabase = inject(SupabaseClientService).getClient();

  /**
   * Obtiene el perfil del usuario actual
   */
  async getCurrentProfile(): Promise<UserProfile | null> {
    const {
      data: { user },
    } = await this.supabase.auth.getUser();

    if (!user) {
      const errMsg = 'Usuario no autenticado - getUser() retornó null';
      console.error('[ProfileService] Error:', errMsg);
      throw new Error(errMsg);
    }

    console.log('[ProfileService] Fetching profile for user:', user.id);

    const { data, error } = await this.supabase
      .from('profiles')
      .select('*')
      .eq('id', user.id)
      .single();

    if (error) {
      console.error('[ProfileService] Query error:', {
        code: error.code,
        message: error.message,
        details: error.details,
        hint: error.hint,
      });

      if (error.code === 'PGRST116') {
        // Profile doesn't exist yet, create one
        console.log('[ProfileService] Profile not found (PGRST116), creating new profile...');
        return this.createProfile(user.id, user.email ?? '');
      }

      // Check if it's a RLS policy violation (code 42501)
      if (error.code === '42501') {
        const rrlsError = `RLS Policy violation: Usuario ${user.id} no tiene acceso a su propio perfil. ` +
          `Error: ${error.message}`;
        console.error('[ProfileService]', rrlsError);
        throw new Error(rrlsError);
      }

      // Re-throw with more context
      const detailedError = `Error cargando perfil (${error.code}): ${error.message}`;
      console.error('[ProfileService]', detailedError);
      throw new Error(detailedError);
    }

    console.log('[ProfileService] Profile loaded successfully:', { id: data?.id, full_name: data?.full_name });
    return data as UserProfile;
  }

  /**
   * Obtiene un perfil por ID
   */
  async getProfileById(userId: string): Promise<UserProfile | null> {
    const { data, error } = await this.supabase
      .from('profiles')
      .select('*')
      .eq('id', userId)
      .single();

    if (error) {
      if (error.code === 'PGRST116') return null;
      throw error;
    }

    return data as UserProfile;
  }

  /**
   * Actualiza el perfil del usuario actual
   */
  async updateProfile(updates: UpdateProfileData): Promise<UserProfile> {
    const {
      data: { user },
    } = await this.supabase.auth.getUser();

    if (!user) {
      throw new Error('Usuario no autenticado');
    }

    const { data, error } = await this.supabase
      .from('profiles')
      .update(updates)
      .eq('id', user.id)
      .select()
      .single();

    if (error) {
      throw error;
    }

    return data as UserProfile;
  }

  /**
   * Sube un avatar y actualiza el perfil
   */
  async uploadAvatar(file: File): Promise<string> {
    const {
      data: { user },
    } = await this.supabase.auth.getUser();

    if (!user) {
      throw new Error('Usuario no autenticado');
    }

    // Validar tipo de archivo
    if (!file.type.startsWith('image/')) {
      throw new Error('El archivo debe ser una imagen');
    }

    // Validar tamaño (max 2MB)
    if (file.size > 2 * 1024 * 1024) {
      throw new Error('La imagen no debe superar 2MB');
    }

    const extension = file.name.split('.').pop() ?? 'jpg';
    const filePath = `${user.id}/${uuidv4()}.${extension}`;

    // Subir archivo
    const { error: uploadError } = await this.supabase.storage
      .from('avatars')
      .upload(filePath, file, {
        cacheControl: '3600',
        upsert: true,
      });

    if (uploadError) {
      throw uploadError;
    }

    // Obtener URL pública
    const {
      data: { publicUrl },
    } = this.supabase.storage.from('avatars').getPublicUrl(filePath);

    // Actualizar perfil con nueva URL
    await this.updateProfile({ avatar_url: publicUrl });

    return publicUrl;
  }

  /**
   * Elimina el avatar del usuario
   */
  async deleteAvatar(): Promise<void> {
    const profile = await this.getCurrentProfile();

    if (!profile?.avatar_url) {
      return;
    }

    // Extraer path del storage de la URL
    const url = new URL(profile.avatar_url);
    const pathParts = url.pathname.split('/avatars/');
    if (pathParts.length > 1) {
      const storagePath = pathParts[1];

      // Eliminar del storage
      await this.supabase.storage.from('avatars').remove([storagePath]);
    }

    // Actualizar perfil
    await this.updateProfile({ avatar_url: '' });
  }

  /**
   * Crea un perfil inicial (llamado automáticamente si no existe)
   */
  private async createProfile(userId: string, email: string): Promise<UserProfile> {
    const newProfile: Partial<UserProfile> = {
      id: userId,
      full_name: email.split('@')[0], // Nombre inicial basado en email
      role: 'renter', // Rol por defecto (renter = locatario)
      country: 'AR', // País por defecto Argentina
    };

    console.log('[ProfileService] Creating new profile:', { userId, email, profile: newProfile });

    const { data, error } = await this.supabase
      .from('profiles')
      .insert(newProfile)
      .select()
      .single();

    if (error) {
      const detailedError = `Error creando perfil (${error.code}): ${error.message}. ` +
        `Details: ${error.details}. Hint: ${error.hint}`;
      console.error('[ProfileService]', detailedError);
      throw new Error(detailedError);
    }

    console.log('[ProfileService] Profile created successfully:', { id: data?.id, full_name: data?.full_name });
    return data as UserProfile;
  }

  /**
   * Verifica si el usuario puede publicar autos (es owner o both)
   */
  async canPublishCars(): Promise<boolean> {
    const profile = await this.getCurrentProfile();
    return profile?.role === 'owner' || profile?.role === 'both';
  }

  /**
   * Verifica si el usuario puede reservar autos (es renter o both)
   */
  async canBookCars(): Promise<boolean> {
    const profile = await this.getCurrentProfile();
    return profile?.role === 'renter' || profile?.role === 'both';
  }

  // ========================================
  // MÉTODOS EXPANDIDOS - PERFIL COMPLETO
  // ========================================

  /**
   * Obtiene el perfil enriquecido del usuario actual (vista me_profile)
   * Incluye permisos derivados (can_publish_cars, can_book_cars)
   */
  async getMe(): Promise<UserProfile> {
    const { data, error } = await this.supabase.from('me_profile').select('*').single();

    if (error) {
      throw error;
    }

    return data as UserProfile;
  }

  /**
   * Actualiza el perfil usando la función segura (RPC)
   * Solo permite actualizar campos whitelisted
   */
  async updateProfileSafe(payload: Partial<UpdateProfileData>): Promise<UserProfile> {
    const { data, error } = await this.supabase.rpc('update_profile_safe', {
      _payload: payload,
    });

    if (error) {
      throw error;
    }

    return data as UserProfile;
  }

  /**
   * Actualiza solo la URL del avatar usando RPC dedicado
   */
  async setAvatar(publicUrl: string): Promise<void> {
    const { error } = await this.supabase.rpc('set_avatar', {
      _public_url: publicUrl,
    });

    if (error) {
      throw error;
    }
  }

  /**
   * Sube un documento de verificación al storage privado
   */
  async uploadDocument(file: File, kind: DocumentKind): Promise<UserDocument> {
    const {
      data: { user },
    } = await this.supabase.auth.getUser();

    if (!user) {
      throw new Error('Usuario no autenticado');
    }

    // Validar tipo de archivo
    const allowedTypes = ['image/jpeg', 'image/jpg', 'image/png', 'application/pdf'];
    if (!allowedTypes.includes(file.type)) {
      throw new Error('Formato no permitido. Use JPG, PNG o PDF');
    }

    // Validar tamaño (max 5MB para documentos)
    if (file.size > 5 * 1024 * 1024) {
      throw new Error('El archivo no debe superar 5MB');
    }

    const extension = file.name.split('.').pop() ?? 'jpg';
    const filename = `${uuidv4()}-${kind}.${extension}`;
    const filePath = `${user.id}/${filename}`;

    // Subir a storage privado
    const { error: uploadError } = await this.supabase.storage
      .from('documents')
      .upload(filePath, file, {
        cacheControl: '3600',
        upsert: false,
      });

    if (uploadError) {
      throw uploadError;
    }

    // Crear registro en user_documents
    const { data, error: insertError } = await this.supabase
      .from('user_documents')
      .insert({
        user_id: user.id,
        kind,
        storage_path: filePath,
        status: 'pending',
      })
      .select()
      .single();

    if (insertError) {
      // Limpiar archivo si falla el insert
      await this.supabase.storage.from('documents').remove([filePath]);
      throw insertError;
    }

<<<<<<< HEAD
=======
    // Disparar verificación automatizada (no bloquear si falla)
    try {
      await this.supabase.functions.invoke('verify-user-docs', {
        body: {
          document_id: data.id,
          kind,
          trigger: 'document-upload',
        },
      });
    } catch (verificationError) {
      console.warn('[ProfileService] No se pudo iniciar la verificación automática:', verificationError);
    }

>>>>>>> 5fc42ab5
    return data as UserDocument;
  }

  /**
   * Obtiene todos los documentos del usuario actual
   */
  async getMyDocuments(): Promise<UserDocument[]> {
    const {
      data: { user },
    } = await this.supabase.auth.getUser();

    if (!user) {
      throw new Error('Usuario no autenticado');
    }

    const { data, error } = await this.supabase
      .from('user_documents')
      .select('*')
      .eq('user_id', user.id)
      .order('created_at', { ascending: false });

    if (error) {
      throw error;
    }

    return (data as UserDocument[]) ?? [];
  }

  /**
   * Obtiene un documento específico del usuario
   */
  async getDocument(documentId: string): Promise<UserDocument | null> {
    const { data, error } = await this.supabase
      .from('user_documents')
      .select('*')
      .eq('id', documentId)
      .single();

    if (error) {
      if (error.code === 'PGRST116') return null;
      throw error;
    }

    return data as UserDocument;
  }

  /**
   * Elimina un documento (archivo y registro)
   */
  async deleteDocument(documentId: string): Promise<void> {
    const document = await this.getDocument(documentId);

    if (!document) {
      throw new Error('Documento no encontrado');
    }

    // Eliminar archivo del storage
    await this.supabase.storage.from('documents').remove([document.storage_path]);

    // Eliminar registro de la base de datos
    const { error } = await this.supabase.from('user_documents').delete().eq('id', documentId);

    if (error) {
      throw error;
    }
  }

  /**
   * Obtiene la URL firmada de un documento privado (válida por 1 hora)
   */
  async getDocumentSignedUrl(storagePath: string): Promise<string> {
    const { data, error } = await this.supabase.storage
      .from('documents')
      .createSignedUrl(storagePath, 3600); // 1 hora

    if (error) {
      throw error;
    }

    return data.signedUrl;
  }

  /**
   * Verifica si el usuario completó el onboarding
   */
  async hasCompletedOnboarding(): Promise<boolean> {
    const profile = await this.getMe();
    return profile.onboarding === 'complete';
  }

  /**
   * Verifica si el usuario aceptó los términos y condiciones
   */
  async hasAcceptedTOS(): Promise<boolean> {
    const profile = await this.getMe();
    return profile.tos_accepted_at !== null;
  }

  /**
   * Marca el onboarding como completo
   */
  async completeOnboarding(): Promise<void> {
    const {
      data: { user },
    } = await this.supabase.auth.getUser();

    if (!user) {
      throw new Error('Usuario no autenticado');
    }

    const { error } = await this.supabase
      .from('profiles')
      .update({ onboarding: 'complete' })
      .eq('id', user.id);

    if (error) {
      throw error;
    }
  }

  /**
   * Obtiene el historial de auditoría del perfil del usuario
   */
  async getProfileAudit(): Promise<any[]> {
    const {
      data: { user },
    } = await this.supabase.auth.getUser();

    if (!user) {
      throw new Error('Usuario no autenticado');
    }

    const { data, error } = await this.supabase
      .from('profile_audit')
      .select('*')
      .eq('user_id', user.id)
      .order('created_at', { ascending: false })
      .limit(20);

    if (error) {
      throw error;
    }

    return data ?? [];
  }
<<<<<<< HEAD
=======

  /**
   * Obtiene el perfil público de un usuario (solo datos visibles públicamente)
   */
  async getPublicProfile(userId: string): Promise<Partial<UserProfile> | null> {
    const { data, error} = await this.supabase
      .from('profiles')
      .select(`
        id,
        full_name,
        avatar_url,
        role,
        is_email_verified,
        is_phone_verified,
        is_driver_verified,
        kyc,
        created_at
      `)
      .eq('id', userId)
      .single();

    if (error) {
      if (error.code === 'PGRST116') return null;
      throw error;
    }

    return data as Partial<UserProfile>;
  }

  /**
   * Obtiene las estadísticas públicas de un usuario
   */
  async getUserStats(userId: string): Promise<any> {
    const { data, error } = await this.supabase
      .rpc('get_user_public_stats', { target_user_id: userId });

    if (error) {
      console.error('[ProfileService] Error obteniendo stats:', error);
      // Retornar stats vacías si falla
      return {
        owner_rating_avg: null,
        owner_reviews_count: 0,
        owner_trips_count: 0,
        renter_rating_avg: null,
        renter_reviews_count: 0,
        renter_trips_count: 0,
        total_cars: 0,
      };
    }

    return data || {
      owner_rating_avg: null,
      owner_reviews_count: 0,
      owner_trips_count: 0,
      renter_rating_avg: null,
      renter_reviews_count: 0,
      renter_trips_count: 0,
      total_cars: 0,
    };
  }
>>>>>>> 5fc42ab5
}<|MERGE_RESOLUTION|>--- conflicted
+++ resolved
@@ -355,8 +355,6 @@
       throw insertError;
     }
 
-<<<<<<< HEAD
-=======
     // Disparar verificación automatizada (no bloquear si falla)
     try {
       await this.supabase.functions.invoke('verify-user-docs', {
@@ -370,7 +368,6 @@
       console.warn('[ProfileService] No se pudo iniciar la verificación automática:', verificationError);
     }
 
->>>>>>> 5fc42ab5
     return data as UserDocument;
   }
 
@@ -516,8 +513,6 @@
 
     return data ?? [];
   }
-<<<<<<< HEAD
-=======
 
   /**
    * Obtiene el perfil público de un usuario (solo datos visibles públicamente)
@@ -578,5 +573,4 @@
       total_cars: 0,
     };
   }
->>>>>>> 5fc42ab5
 }