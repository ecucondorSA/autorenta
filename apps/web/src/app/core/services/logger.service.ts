import { Injectable, inject } from '@angular/core';
import * as Sentry from '@sentry/angular';
import { environment } from '../../../environments/environment';

/**
 * LoggerService: Professional logging with Sentry integration
 *
 * Replaces console.log with structured logging.
 * In production: sends to Sentry, filters DEBUG/INFO
 * In development: logs to console (no sensitive data)
 *
 * Usage:
 *   constructor(private logger: LoggerService) {}
 *   this.logger.debug('User logged in', 'AuthService');
 *   this.logger.error('Payment failed', 'PaymentService', error);
 *
 * With ChildLogger:
 *   private logger = inject(LoggerService).createChildLogger('MyService');
 *   this.logger.info('Action completed'); // Auto-prefixed with [MyService]
 */
@Injectable({
  providedIn: 'root',
})
export class LoggerService {
  private readonly isDevelopment = !environment.production;

  /**
   * Debug level: Detailed diagnostic information
   * Only logged in development mode
   */
  debug(message: string, context?: string, data?: unknown): void {
    if (this.isDevelopment) {
      // In development, log to console with safe data only
      const safeData = this.sanitizeData(data);
      const prefix = context ? `[${context}]` : '';
      console.log(`[DEBUG] ${prefix} ${message}`, safeData);
    }
  }

  /**
   * Info level: Informational messages
   * Production: Filtered (not logged)
   * Development: Logged to console
   */
  info(message: string, context?: string, data?: unknown): void {
    if (this.isDevelopment) {
      const safeData = this.sanitizeData(data);
      const prefix = context ? `[${context}]` : '';
      console.log(`[INFO] ${prefix} ${message}`, safeData);
    }
    // Production: INFO is too noisy, don't send to Sentry
  }

  /**
   * Warn level: Warning messages
   * Production: Sent to Sentry
   * Development: Logged to console
   */
  warn(message: string, context?: string, error?: Error | unknown): void {
    const prefix = context ? `[${context}]` : '';
    if (this.isDevelopment) {
      console.warn(`[WARN] ${prefix} ${message}`, error);
    } else {
      this.sendToSentry('warning', message, error);
    }
  }

  /**
   * Error level: Error conditions
   * ALWAYS sent to Sentry with full stack trace
   * Development: Also logged to console
   */
  error(message: string, context?: string, error?: Error | unknown): void {
    const prefix = context ? `[${context}]` : '';
    if (this.isDevelopment) {
      console.error(`[ERROR] ${prefix} ${message}`, error);
    }

    // Always report errors to Sentry
    if (error instanceof Error) {
      this.sendToSentry('error', message, error);
    } else {
      this.sendToSentry('error', message, new Error(String(error)));
    }
  }

  /**
   * Critical level: Critical errors that may cause downtime
   * ALWAYS sent to Sentry with highest priority
   */
  critical(message: string, context?: string, error?: Error): void {
    const prefix = context ? `[${context}]` : '';
    if (this.isDevelopment) {
      console.error(`[CRITICAL] ${prefix} ${message}`, error);
    }
    this.sendToSentry('fatal', message, error);
  }

  /**
   * Log user action for analytics
   * Useful for tracking user behavior
   */
  logAction(action: string, metadata?: Record<string, unknown>): void {
    const safeMeta = this.sanitizeData(metadata);
    if (this.isDevelopment) {
      console.log(`[ACTION] ${action}`, safeMeta);
    } else {
      this.sendToSentry('info', action, safeMeta);
    }
  }

  /**
   * Log performance metrics
   * Useful for identifying slow operations
   */
  logPerformance(operation: string, durationMs: number, metadata?: Record<string, unknown>): void {
    const level = durationMs > 1000 ? 'warning' : 'info';
    const message = `${operation} took ${durationMs}ms`;
    const safeMeta = this.sanitizeData(metadata);

    if (this.isDevelopment) {
      console.log(`[PERF] ${message}`, safeMeta);
    } else {
      this.sendToSentry(level, message, safeMeta);
    }
  }

  /**
   * Remove sensitive data from logs (tokens, passwords, etc)
   * @private
   */
  private sanitizeData(data: unknown): unknown {
    if (!data) return undefined;

    if (typeof data === 'string') {
      // Don't log strings that look like tokens
      if (data.includes('token') || data.includes('key') || data.includes('secret')) {
        return '[REDACTED]';
      }
      return data;
    }

    if (Array.isArray(data)) {
      return data.map((item) => this.sanitizeData(item));
    }

    if (typeof data === 'object' && data !== null) {
      const obj = { ...data } as Record<string, unknown>;

      // Redact sensitive fields
      const sensitiveFields = [
        'password',
        'token',
        'access_token',
        'refresh_token',
        'mp_access_token_encrypted',
        'mp_refresh_token_encrypted',
        'mercadopago_token',
        'mercadopago_access_token',
        'apiKey',
        'api_key',
        'secretKey',
        'secret_key',
        'authorization',
        'creditCard',
        'credit_card',
        'cvv',
        'ssn',
        'encryptionKey',
        'encryption_key',
      ];

      for (const field of sensitiveFields) {
        if (field in obj) {
          obj[field] = '[REDACTED]';
        }
      }

      // Recursively sanitize nested objects
      for (const [key, value] of Object.entries(obj)) {
        if (typeof value === 'object' && value !== null) {
          obj[key] = this.sanitizeData(value);
        }
      }

      return obj;
    }

    return data;
  }

  /**
   * Create a child logger with fixed context
   * Useful for services that always log with the same context
   *
   * Usage:
   *   private logger = inject(LoggerService).createChildLogger('MyService');
   *   this.logger.info('Action completed'); // [INFO] [MyService] Action completed
   */
  createChildLogger(context: string): ChildLogger {
    return new ChildLogger(this, context);
  }

  /**
   * Send log to Sentry (production)
   * @private
   */
  private sendToSentry(
    level: 'debug' | 'info' | 'warning' | 'error' | 'fatal',
    message: string,
    data?: unknown,
  ): void {
<<<<<<< HEAD
    // Only send to Sentry if in production and module is loaded
    if (!this.isDevelopment && typeof window !== 'undefined') {
      // Dynamically import Sentry to avoid bundling in development
      import('@sentry/angular').then((Sentry) => {
        const captureContext: {
          level: 'debug' | 'info' | 'warning' | 'error' | 'fatal';
          extra?: unknown;
        } = {
          level: level as 'debug' | 'info' | 'warning' | 'error' | 'fatal',
          extra: this.sanitizeData(data),
        };
=======
    // Only send to Sentry if DSN is configured
    if (!environment.sentryDsn) {
      return;
    }

    try {
      const captureContext: Sentry.CaptureContext = {
        level: level as Sentry.SeverityLevel,
        extra: { data: this.sanitizeData(data) },
      };
>>>>>>> 6a1ec8c1

        if (level === 'error' || level === 'fatal') {
          if (data instanceof Error) {
            Sentry.captureException(data, captureContext);
          } else {
            Sentry.captureException(new Error(message), captureContext);
          }
        } else {
          Sentry.captureMessage(message, captureContext);
        }
<<<<<<< HEAD
      }).catch((err) => {
        // Fail silently if Sentry is not available
        console.error('Sentry not available:', err);
      });
=======
      } else {
        Sentry.captureMessage(message, captureContext);
      }
    } catch (e) {
      // Fallback if Sentry fails
      console.error('Failed to send to Sentry:', e);
>>>>>>> 6a1ec8c1
    }
  }
}

/**
 * Child logger with fixed context
 *
 * Automatically prefixes all log messages with the context name.
 * Useful for services that always log from the same context.
 *
 * Usage:
 * ```typescript
 * export class MyService {
 *   private logger = inject(LoggerService).createChildLogger('MyService');
 *
 *   doSomething() {
 *     this.logger.info('Action performed', { actionId: 123 });
 *     // Output: [INFO] [MyService] Action performed { actionId: 123 }
 *   }
 *
 *   handleError(error: Error) {
 *     this.logger.error('Operation failed', error);
 *     // Output: [ERROR] [MyService] Operation failed Error: ...
 *   }
 * }
 * ```
 */
export class ChildLogger {
  constructor(
    private parent: LoggerService,
    private context: string,
  ) {}

  debug(message: string, data?: unknown): void {
    this.parent.debug(message, this.context, data);
  }

  info(message: string, data?: unknown): void {
    this.parent.info(message, this.context, data);
  }

  warn(message: string, error?: Error | unknown): void {
    this.parent.warn(message, this.context, error);
  }

  error(message: string, error?: Error | unknown): void {
    this.parent.error(message, this.context, error);
  }

  critical(message: string, error: Error): void {
    this.parent.critical(message, this.context, error);
  }
}<|MERGE_RESOLUTION|>--- conflicted
+++ resolved
@@ -210,19 +210,6 @@
     message: string,
     data?: unknown,
   ): void {
-<<<<<<< HEAD
-    // Only send to Sentry if in production and module is loaded
-    if (!this.isDevelopment && typeof window !== 'undefined') {
-      // Dynamically import Sentry to avoid bundling in development
-      import('@sentry/angular').then((Sentry) => {
-        const captureContext: {
-          level: 'debug' | 'info' | 'warning' | 'error' | 'fatal';
-          extra?: unknown;
-        } = {
-          level: level as 'debug' | 'info' | 'warning' | 'error' | 'fatal',
-          extra: this.sanitizeData(data),
-        };
-=======
     // Only send to Sentry if DSN is configured
     if (!environment.sentryDsn) {
       return;
@@ -233,7 +220,6 @@
         level: level as Sentry.SeverityLevel,
         extra: { data: this.sanitizeData(data) },
       };
->>>>>>> 6a1ec8c1
 
         if (level === 'error' || level === 'fatal') {
           if (data instanceof Error) {
@@ -244,19 +230,12 @@
         } else {
           Sentry.captureMessage(message, captureContext);
         }
-<<<<<<< HEAD
-      }).catch((err) => {
-        // Fail silently if Sentry is not available
-        console.error('Sentry not available:', err);
-      });
-=======
       } else {
         Sentry.captureMessage(message, captureContext);
       }
     } catch (e) {
       // Fallback if Sentry fails
       console.error('Failed to send to Sentry:', e);
->>>>>>> 6a1ec8c1
     }
   }
 }
