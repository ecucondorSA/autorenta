--- conflicted
+++ resolved
@@ -1,25 +1,9 @@
-<<<<<<< HEAD
-import { inject } from '@angular/core';
-import { CanMatchFn, Router } from '@angular/router';
-import { AuthService } from '../services/auth.service';
-import { ProfileService } from '../services/profile.service';
-import { RBACService } from '../services/rbac.service';
-import { LoggerService } from '../services/logger.service';
-import type { AdminRoleType } from '../models';
-
-=======
->>>>>>> d8746f51
 /**
  * AdminGuard - Role-Based Access Control for Admin Routes
  * Created: 2025-11-07
  * Issue: #123 - Admin Authentication & Role-Based Access Control
  *
-<<<<<<< HEAD
- * Verifica que el usuario esté autenticado Y que tenga permisos de admin
- * (via RBAC roles o legacy is_admin flag)
-=======
  * Protects routes that require admin permissions with role-based access control.
->>>>>>> d8746f51
  *
  * Basic usage (any admin role):
  * ```typescript
@@ -68,12 +52,7 @@
  */
 export const AdminGuard: CanMatchFn = async (route: Route) => {
   const auth = inject(AuthService);
-<<<<<<< HEAD
-  const profileService = inject(ProfileService);
-  const rbac = inject(RBACService);
-=======
   const adminService = inject(AdminService);
->>>>>>> d8746f51
   const router = inject(Router);
   const logger = inject(LoggerService);
 
@@ -88,22 +67,8 @@
       });
     }
 
-<<<<<<< HEAD
-    // Check RBAC first (new system)
-    const isAdmin = await rbac.checkIsAdmin();
-
-    if (isAdmin) {
-      // Load roles into cache for later use
-      await rbac.loadUserRoles();
-      return true;
-    }
-
-    // Fallback to legacy is_admin check
-    const profile = await profileService.getCurrentProfile();
-=======
     // 2. Check if user is admin at all
     const isAdmin = await adminService.isAdmin();
->>>>>>> d8746f51
 
     if (!isAdmin) {
       logger.warn(
@@ -113,17 +78,6 @@
       return router.createUrlTree(['/']);
     }
 
-<<<<<<< HEAD
-    if (profile.is_admin) {
-      return true;
-    }
-
-    // No es admin - rechazar acceso
-    logger.warn(
-      `AdminGuard: Usuario ${profile.id} (${profile.full_name}) intentó acceder a ruta admin sin permisos`,
-      'AdminGuard',
-    );
-=======
     // 3. Check role-specific or permission-specific requirements
     const requiredRole = route.data?.['requiredRole'] as AdminRole | undefined;
     const requiredPermission = route.data?.['requiredPermission'] as AdminPermission | undefined;
@@ -146,7 +100,6 @@
     // If specific permission is required
     if (requiredPermission) {
       const hasPermission = await adminService.hasPermission(requiredPermission);
->>>>>>> d8746f51
 
       if (!hasPermission) {
         logger.warn(
@@ -177,54 +130,6 @@
 };
 
 /**
-<<<<<<< HEAD
- * RoleGuard Factory - Crea un guard que verifica un rol específico
- *
- * @param roles - Rol(es) requerido(s)
- *
- * @example
- * ```typescript
- * {
- *   path: 'admin/users',
- *   canMatch: [AuthGuard, AdminGuard, RoleGuard(['super_admin', 'support'])],
- *   loadComponent: () => import('./users.page')
- * }
- * ```
- */
-export function RoleGuard(roles: AdminRoleType | AdminRoleType[]): CanMatchFn {
-  return async () => {
-    const rbac = inject(RBACService);
-    const router = inject(Router);
-    const logger = inject(LoggerService);
-
-    const requiredRoles = Array.isArray(roles) ? roles : [roles];
-
-    try {
-      // Check if user has any of the required roles
-      const hasRole = await rbac.hasAnyRole(requiredRoles);
-
-      if (hasRole) {
-        return true;
-      }
-
-      // Check if user is super_admin (has access to everything)
-      if (await rbac.hasRole('super_admin')) {
-        return true;
-      }
-
-      logger.warn(`RoleGuard: Usuario no tiene los roles requeridos: ${requiredRoles.join(', ')}`);
-      return router.createUrlTree(['/admin']);
-    } catch (error) {
-      logger.error(
-        'RoleGuard: Error verificando roles',
-        'RoleGuard',
-        error instanceof Error ? error : new Error(String(error)),
-      );
-      return router.createUrlTree(['/admin']);
-    }
-  };
-}
-=======
  * Helper function to create admin guards with specific requirements
  *
  * Example:
@@ -274,5 +179,4 @@
 /**
  * FinanceGuard - Only finance or super admins can access
  */
-export const FinanceGuard: CanMatchFn = createAdminGuard('finance');
->>>>>>> d8746f51
+export const FinanceGuard: CanMatchFn = createAdminGuard('finance');