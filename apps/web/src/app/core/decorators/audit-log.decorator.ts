--- conflicted
+++ resolved
@@ -43,10 +43,10 @@
   includeResult?: boolean;
 
   /**
-   * Custom function to extract resource ID from parameters and result
+   * Custom function to extract resource ID from parameters
    * Default: uses first parameter
    */
-  getResourceId?: (args: unknown[], result?: unknown) => string | undefined;
+  getResourceId?: (args: unknown[]) => string | undefined;
 
   /**
    * Custom function to build audit details
@@ -97,7 +97,7 @@
         // Build resource ID
         let resourceId: string | undefined;
         if (options.getResourceId) {
-          resourceId = options.getResourceId(args, result);
+          resourceId = options.getResourceId(args);
         } else if (args.length > 0 && typeof args[0] === 'string') {
           resourceId = args[0];
         }
@@ -179,11 +179,7 @@
 export function AuditCreation(resourceType: string) {
   return AuditLog(`create_${resourceType}`, resourceType, {
     includeParams: true,
-<<<<<<< HEAD
-    getResourceId: (_args: unknown[], result?: unknown) => (typeof result === 'string' ? result : undefined),
-=======
     getResourceId: (_args: unknown[], result: unknown) => (typeof result === 'string' ? result : undefined),
->>>>>>> c9e3b35f
   });
 }
 
