--- conflicted
+++ resolved
@@ -94,11 +94,6 @@
           import('./features/admin/fgo/fgo-overview.page').then((m) => m.FgoOverviewPage),
       },
       {
-<<<<<<< HEAD
-        path: 'accounting',
-        loadChildren: () =>
-          import('./features/admin/accounting/accounting.routes').then((m) => m.ACCOUNTING_ROUTES),
-=======
         path: 'exchange-rates',
         loadComponent: () =>
           import('./features/admin/exchange-rates/exchange-rates.page').then(
@@ -123,7 +118,6 @@
           import('./features/admin/claims/admin-claim-detail.page').then(
             (m) => m.AdminClaimDetailPage,
           ),
->>>>>>> 7d31a086
       },
     ],
   },
