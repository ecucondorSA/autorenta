<!-- Splash Loader -->
@if (showSplash()) {
  <app-splash-loader></app-splash-loader>
}

<!-- PWA Components -->
<app-pwa-titlebar></app-pwa-titlebar>
<app-pwa-install-prompt></app-pwa-install-prompt>
<app-pwa-update-prompt></app-pwa-update-prompt>

<!-- Toast Notifications -->
<app-toast></app-toast>

<!-- App Shell - Layout Neutral Premium -->
<div
  [class.opacity-0]="showSplash()"
  [class.pointer-events-none]="showSplash()"
  class="min-h-dvh grid grid-rows-[auto_1fr_auto] bg-ivory-100 dark:bg-gray-900 transition-opacity duration-500"
>
  <!-- Header (oculto en móvil, visible en desktop) -->
  <header
    id="main-header"
    class="hidden md:block sticky top-0 z-sticky border-b border-gray-200 dark:border-gray-600/30 backdrop-blur-md bg-white dark:bg-gray-700-pure/95 dark:bg-gray-800/95"
  >
    <a
      class="sr-only focus:not-sr-only focus:absolute focus:top-2 focus:left-2 px-3 py-2 rounded-lg bg-beige-100 dark:bg-gray-700"
      href="#main-content"
    >
      {{ 'common.skipToContent' | translate }}
    </a>

    <div class="container-page px-container h-16 sm:h-16 flex items-center gap-5 lg:gap-8">
      <!-- Menu Toggle (mobile) -->
      <button
        (click)="toggleSidebar()"
        class="lg:hidden icon-button"
        [attr.aria-label]="'nav.openMenu' | translate"
        aria-controls="mobile-sidebar"
        [attr.aria-expanded]="sidebarOpen()"
        #menuButton
      >
        <svg
          class="w-6 h-6"
          fill="none"
          stroke="currentColor"
          viewBox="0 0 24 24"
          aria-hidden="true"
        >
          <path
            stroke-linecap="round"
            stroke-linejoin="round"
            stroke-width="2"
            d="M4 6h16M4 12h16M4 18h16"
          />
        </svg>
      </button>

      <!-- Logo -->
      <a
        routerLink="/"
        data-tour-step="welcome-hero"
        class="group flex items-center gap-3 hover:opacity-100 transition-base"
      >
        <img
          ngSrc="/assets/images/autorentar-logo.png"
          alt="Autorentar"
          width="500"
          height="500"
          priority
          class="h-12 md:h-14 w-auto object-contain drop-shadow-lg transition-transform duration-200 group-hover:scale-[1.04]"
        />
        <span class="flex flex-col leading-tight">
          <span
            class="text-[1.05rem] font-semibold text-gray-900 dark:text-beige-200 group-hover:text-sky-600"
          >
            AutoRentar
          </span>
          <span
            class="text-[0.68rem] uppercase tracking-[0.22em] text-gray-400 dark:text-beige-200/65"
          >
            Car Sharing
          </span>
        </span>
      </a>

      <!-- Desktop Navigation -->
      <nav
        id="main-nav"
        data-tour-step="welcome-nav"
        class="hidden lg:flex items-center gap-3 xl:gap-4 ml-8"
        role="navigation"
        aria-label="Principal"
      >
        <a
          routerLink="/cars"
          routerLinkActive="nav-link-active"
          [routerLinkActiveOptions]="{ exact: false }"
          class="nav-link nav-link-primary"
        >
          <svg viewBox="0 0 24 24" fill="none" stroke="currentColor" aria-hidden="true">
            <path
              stroke-linecap="round"
              stroke-linejoin="round"
              stroke-width="2"
              d="m21 21-4.35-4.35m1.35-4.65a6 6 0 1 1-12 0 6 6 0 0 1 12 0z"
            />
          </svg>
          <span>{{ 'nav.cars' | translate }}</span>
        </a>
        <a
          *ngIf="isAuthenticatedSig()"
          routerLink="/cars/publish"
          routerLinkActive="nav-link-active"
          class="nav-link"
        >
          {{ 'nav.publish' | translate }}
        </a>
        <a
          *ngIf="isAuthenticatedSig()"
          routerLink="/bookings"
          routerLinkActive="nav-link-active"
          class="nav-link"
        >
          {{ 'nav.bookings' | translate }}
        </a>
        <a
          *ngIf="isAuthenticatedSig()"
          routerLink="/wallet"
          routerLinkActive="nav-link-active"
          class="nav-link"
        >
          {{ 'nav.wallet' | translate }}
        </a>
      </nav>

      <!-- Actions -->
      <div class="ml-auto flex items-center gap-3 lg:gap-4">
        <app-verification-badge
          *ngIf="isAuthenticatedSig()"
          class="hidden lg:inline-flex"
        ></app-verification-badge>
        <!-- Language Selector -->
        <app-language-selector></app-language-selector>
        <!-- Help Button -->
        <app-help-button></app-help-button>
        <!-- Notifications -->
        <app-notifications *ngIf="isAuthenticatedSig()"></app-notifications>
        <!-- Theme Toggle -->
        <button
          (click)="toggleDarkMode()"
          class="icon-button h-10 w-10 lg:h-11 lg:w-11"
          [attr.aria-label]="'common.changeTheme' | translate"
        >
          <svg
            *ngIf="!darkMode()"
            class="w-5 h-5 lg:w-6 lg:h-6"
            fill="none"
            stroke="currentColor"
            viewBox="0 0 24 24"
            aria-hidden="true"
          >
            <path
              stroke-linecap="round"
              stroke-linejoin="round"
              stroke-width="2"
              d="M20.354 15.354A9 9 0 018.646 3.646 9.003 9.003 0 0012 21a9.003 9.003 0 008.354-5.646z"
            />
          </svg>
          <svg
            *ngIf="darkMode()"
            class="w-5 h-5 lg:w-6 lg:h-6"
            fill="none"
            stroke="currentColor"
            viewBox="0 0 24 24"
            aria-hidden="true"
          >
            <path
              stroke-linecap="round"
              stroke-linejoin="round"
              stroke-width="2"
              d="M12 3v1m0 16v1m9-9h-1M4 12H3m15.364 6.364l-.707-.707M6.343 6.343l-.707-.707m12.728 0l-.707.707M6.343 17.657l-.707.707M16 12a4 4 0 11-8 0 4 4 0 018 0z"
            />
          </svg>
        </button>

        <!-- Share App Button -->
        <app-share-button
          type="app"
          label=""
          buttonClass="icon-button h-10 w-10 lg:h-11 lg:w-11"
          ariaLabel="Compartir Autorentar"
        ></app-share-button>

        <!-- User Profile Button -->
        <a
          *ngIf="!isAuthenticatedSig()"
          routerLink="/auth/login"
          class="btn-accent shadow-soft hover:shadow-elevated transition-shadow duration-200"
        >
          {{ 'auth.login.button' | translate }}
        </a>
        <a
          *ngIf="isAuthenticatedSig()"
          routerLink="/profile"
          routerLinkActive="ring-2 ring-sky-600"
          class="relative flex items-center justify-center h-10 w-10 rounded-full overflow-hidden bg-beige-100 dark:bg-gray-700 hover:ring-2 hover:ring-sky-600/50 transition-all duration-200"
          [attr.aria-label]="'nav.profile' | translate"
        >
          <img
            *ngIf="userProfile()?.avatar_url; else profilePlaceholder"
            [src]="userProfile()!.avatar_url"
            [alt]="userProfile()?.full_name || 'Profile'"
            class="h-full w-full object-cover"
            loading="lazy"
          />
          <ng-template #profilePlaceholder>
            <svg
              class="w-5 h-5 text-gray-600 dark:text-beige-200"
              fill="none"
              stroke="currentColor"
              viewBox="0 0 24 24"
              aria-hidden="true"
            >
              <path
                stroke-linecap="round"
                stroke-linejoin="round"
                stroke-width="2"
                d="M16 7a4 4 0 11-8 0 4 4 0 018 0zM12 14a7 7 0 00-7 7h14a7 7 0 00-7-7z"
              />
            </svg>
          </ng-template>
        </a>
      </div>
    </div>
  </header>

  <!-- Verification Prompt Banner -->
  <app-verification-prompt-banner *ngIf="isAuthenticatedSig()"></app-verification-prompt-banner>

  <!-- Pending Reviews Banner -->
  <div *ngIf="isAuthenticatedSig()" class="mx-auto max-w-7xl w-full px-4 pt-4">
    <app-pending-reviews-banner></app-pending-reviews-banner>
  </div>

  <!-- Mobile Sidebar Overlay -->
  <div
    *ngIf="sidebarOpen()"
    class="fixed inset-0 bg-gray-900/50 z-modal-backdrop lg:hidden"
    (click)="closeSidebar()"
    aria-hidden="true"
  ></div>

  <!-- Mobile Sidebar -->
  <aside
    id="mobile-sidebar"
    #sidebarPanel
    [class.translate-x-0]="sidebarOpen()"
    [class.-translate-x-full]="!sidebarOpen()"
    [class.hidden]="!sidebarOpen()"
    class="fixed left-0 top-0 h-full w-72 bg-white dark:bg-gray-700-pure dark:bg-gray-800 z-modal transform transition-smooth lg:hidden overflow-auto will-change-transform"
    role="dialog"
    aria-modal="true"
    aria-label="Menú"
    tabindex="-1"
    (keydown)="onSidebarKeydown($event)"
  >
    <div class="p-6">
      <div class="flex items-center justify-between mb-8">
        <span class="h5">{{ 'nav.menu' | translate }}</span>
        <button
          (click)="closeSidebar()"
          class="icon-button"
          [attr.aria-label]="'nav.closeMenu' | translate"
        >
          <svg
            class="w-5 h-5"
            fill="none"
            stroke="currentColor"
            viewBox="0 0 24 24"
            aria-hidden="true"
          >
            <path
              stroke-linecap="round"
              stroke-linejoin="round"
              stroke-width="2"
              d="M6 18L18 6M6 6l12 12"
            />
          </svg>
        </button>
      </div>

      <app-verification-badge
        *ngIf="isAuthenticatedSig()"
        class="mb-6 block lg:hidden"
      ></app-verification-badge>

      <nav class="space-y-2" role="navigation" aria-label="Móvil">
        <a
          routerLink="/cars"
          (click)="closeSidebar()"
          class="block px-4 py-3 rounded-xl hover:bg-beige-100 dark:hover:bg-gray-700 transition-base font-medium"
        >
          {{ 'nav.cars' | translate }}
        </a>
        <a
          *ngIf="isAuthenticatedSig()"
          routerLink="/cars/publish"
          (click)="closeSidebar()"
          class="block px-4 py-3 rounded-xl hover:bg-beige-100 dark:hover:bg-gray-700 transition-base font-medium"
        >
          {{ 'nav.publish' | translate }}
        </a>
        <a
          *ngIf="isAuthenticatedSig()"
          routerLink="/bookings"
          (click)="closeSidebar()"
          class="block px-4 py-3 rounded-xl hover:bg-beige-100 dark:hover:bg-gray-700 transition-base font-medium"
        >
          {{ 'nav.bookings' | translate }}
        </a>
        <a
          *ngIf="isAuthenticatedSig()"
          routerLink="/wallet"
          (click)="closeSidebar()"
          class="block px-4 py-3 rounded-xl hover:bg-beige-100 dark:hover:bg-gray-700 transition-base font-medium"
        >
          {{ 'nav.wallet' | translate }}
        </a>
        <a
          *ngIf="isAuthenticatedSig()"
          routerLink="/profile"
          (click)="closeSidebar()"
          class="flex items-center gap-3 px-4 py-3 rounded-xl hover:bg-beige-100 dark:hover:bg-gray-700 transition-base font-medium"
        >
          <div
            class="relative h-8 w-8 flex-shrink-0 rounded-full overflow-hidden bg-beige-100 dark:bg-gray-700/70"
          >
            <img
              *ngIf="userProfile()?.avatar_url; else sidebarPlaceholder"
              [src]="userProfile()!.avatar_url"
              [alt]="userProfile()?.full_name || 'Profile'"
              class="h-full w-full object-cover"
              loading="lazy"
            />
            <ng-template #sidebarPlaceholder>
              <svg
                class="h-full w-full p-1.5 text-gray-600 dark:text-beige-200"
                fill="currentColor"
                viewBox="0 0 24 24"
              >
                <path
                  d="M24 20.993V24H0v-2.996A14.977 14.977 0 0112.004 15c4.904 0 9.26 2.354 11.996 5.993zM16.002 8.999a4 4 0 11-8 0 4 4 0 018 0z"
                />
              </svg>
            </ng-template>
          </div>
          {{ 'nav.profile' | translate }}
        </a>
      </nav>
    </div>
  </aside>

  <!-- Main Content Area -->
  <main
    id="main-content"
    class="app-main w-full pb-20 md:pb-0"
    [class.container-page]="!fullBleedLayout()"
    [class.mx-auto]="!fullBleedLayout()"
    [class.max-w-none]="fullBleedLayout()"
    [class.px-container]="!fullBleedLayout()"
    [class.py-section-sm]="!fullBleedLayout()"
    [class.px-0]="fullBleedLayout()"
    [class.py-0]="fullBleedLayout()"
    [class.full-bleed-safe]="fullBleedLayout()"
  >
    <router-outlet></router-outlet>
  </main>

  <!-- Mobile Bottom Navigation (solo móvil) -->
  <app-mobile-bottom-nav></app-mobile-bottom-nav>

  <!-- PWA Install Banner - Deshabilitado (usando app-pwa-install-prompt en su lugar) -->
  <!-- <app-pwa-install-banner></app-pwa-install-banner> -->

  <!-- Floating Comparison Badge (ajustado para no chocar con bottom nav) -->
  <a
    *ngIf="compareCountSig() > 0"
    routerLink="/cars/compare"
    class="fixed bottom-24 right-6 md:bottom-6 z-40 flex items-center gap-3 px-5 py-3 rounded-full bg-sky-600 text-white shadow-2xl hover:shadow-3xl hover:scale-105 transition-all duration-300 animate-fade-in"
    aria-label="Ver comparación de autos"
  >
    <svg class="w-5 h-5" fill="none" stroke="currentColor" viewBox="0 0 24 24" aria-hidden="true">
      <path
        stroke-linecap="round"
        stroke-linejoin="round"
        stroke-width="2"
        d="M9 5H7a2 2 0 00-2 2v12a2 2 0 002 2h10a2 2 0 002-2V7a2 2 0 00-2-2h-2M9 5a2 2 0 002 2h2a2 2 0 002-2M9 5a2 2 0 012-2h2a2 2 0 012 2"
      />
    </svg>
    <span class="font-semibold text-sm">Comparando ({{ compareCountSig() }})</span>
  </a>

  <!-- Footer (oculto en móvil, visible en desktop) -->
  <footer
    class="hidden md:block border-t border-gray-200 dark:border-gray-600/40 dark:border-white/10 bg-gradient-to-b from-white/98 via-white to-white dark:from-[#12171a] dark:via-[#141b1f] dark:to-[#161d22]"
  >
    <div class="mx-auto max-w-7xl px-container py-section-sm">
      <div class="grid grid-cols-1 md:grid-cols-4 gap-10 mb-10">
        <!-- Brand -->
        <div>
          <div class="h-12 mb-4 flex items-center">
            <img
              ngSrc="/assets/images/autorentar-logo.png"
              alt="Autorentar"
              width="500"
              height="500"
              class="h-full w-auto object-contain drop-shadow-lg"
            />
          </div>
          <p class="text-sm text-gray-600 dark:text-beige-200/80 leading-relaxed max-w-xs">
            Alquiler de autos premium en Uruguay. Conectamos personas y experiencias con vehículos
            de anfitriones verificados.
          </p>
        </div>

        <!-- Links -->
        <div>
          <h4 class="text-sm font-semibold text-gray-900 dark:text-ivory-50 mb-4">
            Explorar
          </h4>
          <ul class="space-y-3 text-sm text-gray-600 dark:text-beige-200/80">
            <li>
              <a routerLink="/cars" class="hover:text-sky-600 transition-base"
                >Buscar autos</a
              >
            </li>
            <li>
              <a routerLink="/cars/publish" class="hover:text-sky-600 transition-base"
                >Publicar auto</a
              >
            </li>
            <li>
              <a routerLink="/wallet" class="hover:text-sky-600 transition-base">Wallet</a>
            </li>
          </ul>
        </div>

        <div>
          <h4 class="text-sm font-semibold text-gray-900 dark:text-ivory-50 mb-4">
            Legal
          </h4>
          <ul class="space-y-3 text-sm text-gray-600 dark:text-beige-200/80">
            <li>
              <a href="#" class="hover:text-sky-600 transition-base"
                >Términos y condiciones</a
              >
            </li>
            <li>
              <a href="#" class="hover:text-sky-600 transition-base"
                >Política de privacidad</a
              >
            </li>
          </ul>
        </div>

        <div>
          <h4 class="text-sm font-semibold text-gray-900 dark:text-ivory-50 mb-4">
            Contacto
          </h4>
          <ul class="space-y-3 text-sm text-gray-600 dark:text-beige-200/80">
            <li>
              <a
                href="mailto:autorentardev&#64;gmail.com"
                class="inline-flex items-center gap-2 hover:text-sky-600 transition-base"
              >
                <svg
                  class="h-4 w-4"
                  fill="none"
                  stroke="currentColor"
                  stroke-width="1.6"
                  viewBox="0 0 24 24"
                  aria-hidden="true"
                >
                  <path stroke-linecap="round" stroke-linejoin="round" d="M3 5h18M5 7h14v12H5z" />
                  <path stroke-linecap="round" stroke-linejoin="round" d="M5 9l7 5 7-5" />
                </svg>
                autorentardev&#64;gmail.com
              </a>
            </li>
            <li>
              <a
                href="tel:+59899123456"
                class="inline-flex items-center gap-2 hover:text-sky-600 transition-base"
              >
                <svg
                  class="h-4 w-4"
                  fill="none"
                  stroke="currentColor"
                  stroke-width="1.6"
                  viewBox="0 0 24 24"
                  aria-hidden="true"
                >
                  <path
                    stroke-linecap="round"
                    stroke-linejoin="round"
                    d="M3 5.75C3 4.782 3.782 4 4.75 4h2.083a1.5 1.5 0 0 1 1.457 1.125l.7 2.804a1.5 1.5 0 0 1-.387 1.47l-1.13 1.13a11.94 11.94 0 0 0 4.326 4.326l1.13-1.13a1.5 1.5 0 0 1 1.47-.387l2.804.7A1.5 1.5 0 0 1 19.25 18H20.5c.966 0 1.75.784 1.75 1.75v2.083A1.5 1.5 0 0 1 20.75 23 16.75 16.75 0 0 1 3 5.75Z"
                  />
                </svg>
                +598 99 123 456
              </a>
            </li>
          </ul>

          <div class="mt-5">
            <h5
              class="text-xs font-semibold uppercase tracking-[0.2em] text-gray-400 dark:text-beige-200/60 mb-3"
            >
              Síguenos
            </h5>
            <div class="flex items-center gap-3">
              <a
                href="#"
                aria-label="Instagram"
                class="inline-flex h-9 w-9 items-center justify-center rounded-full border border-gray-200 dark:border-gray-600/50 bg-white dark:bg-gray-700/80 text-sky-600 shadow-sm transition transform hover:scale-105 dark:border-white/15 dark:bg-white dark:bg-gray-700/5 dark:text-beige-200"
              >
                <svg
                  class="h-4 w-4"
                  fill="none"
                  viewBox="0 0 24 24"
                  stroke="currentColor"
                  stroke-width="1.6"
                  aria-hidden="true"
                >
                  <rect x="3" y="3" width="18" height="18" rx="4" />
                  <circle cx="12" cy="12" r="3.5" />
                  <circle cx="17.2" cy="6.8" r="0.9" fill="currentColor" stroke="none" />
                </svg>
              </a>
              <a
                href="#"
                aria-label="WhatsApp"
                class="inline-flex h-9 w-9 items-center justify-center rounded-full border border-gray-200 dark:border-gray-600/50 bg-white dark:bg-gray-700/80 text-sky-600 shadow-sm transition transform hover:scale-105 dark:border-white/15 dark:bg-white dark:bg-gray-700/5 dark:text-beige-200"
              >
                <svg
                  class="h-4 w-4"
                  fill="none"
                  viewBox="0 0 24 24"
                  stroke="currentColor"
                  stroke-width="1.6"
                  aria-hidden="true"
                >
                  <path
                    stroke-linecap="round"
                    stroke-linejoin="round"
                    d="M5.5 20 4 21.5l1.5-5.5a7.5 7.5 0 1 1 2.7 2.7L5.5 20Zm5.8-6.4c1.1 1.9 2.7 3 3.6 3.3.6.2 1.1.2 1.4-.1.2-.2.5-.6.6-.9.1-.3.1-.5 0-.7-.1-.2-.5-.4-.9-.6s-.7-.3-.9-.1-.5.8-.7.9c-.2.1-.4.1-.7 0-.3-.2-1-.5-1.5-1-1-.8-1.7-1.9-1.9-2.3-.2-.3-.1-.5 0-.7.1-.2.3-.3.5-.5.2-.2.3-.3.4-.5.1-.2.1-.4 0-.6-.1-.2-.7-1.7-.9-2.2-.2-.6-.4-.6-.6-.6h-.6c-.2 0-.5.1-.7.3a2.4 2.4 0 0 0-.8 1.8c0 .6.1 1.2.4 1.8a9 9 0 0 0 1.6 2.4Z"
                  />
                </svg>
              </a>
            </div>
          </div>
        </div>
      </div>

      <!-- Copyright -->
<<<<<<< HEAD
      <div class="pt-6 border-t border-gray-200 dark:border-gray-600/30 dark:border-white/10">
        <p class="text-xs text-gray-400 dark:text-beige-200/70/90 dark:text-beige-200/60 text-center">
=======
      <div class="pt-6 border-t border-pearl-gray dark:border-gray-600/30 dark:border-white/10">
        <p
          class="text-xs text-ash-gray dark:text-pearl-light/70/90 dark:text-pearl-light/60 text-center"
        >
>>>>>>> c9e3b35f
          © {{ year }} Autorentar. Todos los derechos reservados.
        </p>
      </div>
    </div>
  </footer>
</div><|MERGE_RESOLUTION|>--- conflicted
+++ resolved
@@ -15,15 +15,15 @@
 <div
   [class.opacity-0]="showSplash()"
   [class.pointer-events-none]="showSplash()"
-  class="min-h-dvh grid grid-rows-[auto_1fr_auto] bg-ivory-100 dark:bg-gray-900 transition-opacity duration-500"
+  class="min-h-dvh grid grid-rows-[auto_1fr_auto] bg-ivory-soft dark:bg-graphite-dark transition-opacity duration-500"
 >
   <!-- Header (oculto en móvil, visible en desktop) -->
   <header
     id="main-header"
-    class="hidden md:block sticky top-0 z-sticky border-b border-gray-200 dark:border-gray-600/30 backdrop-blur-md bg-white dark:bg-gray-700-pure/95 dark:bg-gray-800/95"
+    class="hidden md:block sticky top-0 z-sticky border-b border-pearl-gray dark:border-gray-600/30 backdrop-blur-md bg-white dark:bg-slate-deep-pure/95 dark:bg-anthracite/95"
   >
     <a
-      class="sr-only focus:not-sr-only focus:absolute focus:top-2 focus:left-2 px-3 py-2 rounded-lg bg-beige-100 dark:bg-gray-700"
+      class="sr-only focus:not-sr-only focus:absolute focus:top-2 focus:left-2 px-3 py-2 rounded-lg bg-sand-light dark:bg-slate-deep"
       href="#main-content"
     >
       {{ 'common.skipToContent' | translate }}
@@ -71,12 +71,12 @@
         />
         <span class="flex flex-col leading-tight">
           <span
-            class="text-[1.05rem] font-semibold text-gray-900 dark:text-beige-200 group-hover:text-sky-600"
+            class="text-[1.05rem] font-semibold text-smoke-black dark:text-pearl-light group-hover:text-accent-petrol"
           >
             AutoRentar
           </span>
           <span
-            class="text-[0.68rem] uppercase tracking-[0.22em] text-gray-400 dark:text-beige-200/65"
+            class="text-[0.68rem] uppercase tracking-[0.22em] text-ash-gray dark:text-pearl-light/65"
           >
             Car Sharing
           </span>
@@ -202,8 +202,8 @@
         <a
           *ngIf="isAuthenticatedSig()"
           routerLink="/profile"
-          routerLinkActive="ring-2 ring-sky-600"
-          class="relative flex items-center justify-center h-10 w-10 rounded-full overflow-hidden bg-beige-100 dark:bg-gray-700 hover:ring-2 hover:ring-sky-600/50 transition-all duration-200"
+          routerLinkActive="ring-2 ring-accent-petrol"
+          class="relative flex items-center justify-center h-10 w-10 rounded-full overflow-hidden bg-sand-light dark:bg-slate-deep hover:ring-2 hover:ring-accent-petrol/50 transition-all duration-200"
           [attr.aria-label]="'nav.profile' | translate"
         >
           <img
@@ -215,7 +215,7 @@
           />
           <ng-template #profilePlaceholder>
             <svg
-              class="w-5 h-5 text-gray-600 dark:text-beige-200"
+              class="w-5 h-5 text-charcoal-medium dark:text-pearl-light"
               fill="none"
               stroke="currentColor"
               viewBox="0 0 24 24"
@@ -245,7 +245,7 @@
   <!-- Mobile Sidebar Overlay -->
   <div
     *ngIf="sidebarOpen()"
-    class="fixed inset-0 bg-gray-900/50 z-modal-backdrop lg:hidden"
+    class="fixed inset-0 bg-smoke-black/50 z-modal-backdrop lg:hidden"
     (click)="closeSidebar()"
     aria-hidden="true"
   ></div>
@@ -257,7 +257,7 @@
     [class.translate-x-0]="sidebarOpen()"
     [class.-translate-x-full]="!sidebarOpen()"
     [class.hidden]="!sidebarOpen()"
-    class="fixed left-0 top-0 h-full w-72 bg-white dark:bg-gray-700-pure dark:bg-gray-800 z-modal transform transition-smooth lg:hidden overflow-auto will-change-transform"
+    class="fixed left-0 top-0 h-full w-72 bg-white dark:bg-slate-deep-pure dark:bg-anthracite z-modal transform transition-smooth lg:hidden overflow-auto will-change-transform"
     role="dialog"
     aria-modal="true"
     aria-label="Menú"
@@ -298,7 +298,7 @@
         <a
           routerLink="/cars"
           (click)="closeSidebar()"
-          class="block px-4 py-3 rounded-xl hover:bg-beige-100 dark:hover:bg-gray-700 transition-base font-medium"
+          class="block px-4 py-3 rounded-xl hover:bg-sand-light dark:hover:bg-slate-deep transition-base font-medium"
         >
           {{ 'nav.cars' | translate }}
         </a>
@@ -306,7 +306,7 @@
           *ngIf="isAuthenticatedSig()"
           routerLink="/cars/publish"
           (click)="closeSidebar()"
-          class="block px-4 py-3 rounded-xl hover:bg-beige-100 dark:hover:bg-gray-700 transition-base font-medium"
+          class="block px-4 py-3 rounded-xl hover:bg-sand-light dark:hover:bg-slate-deep transition-base font-medium"
         >
           {{ 'nav.publish' | translate }}
         </a>
@@ -314,7 +314,7 @@
           *ngIf="isAuthenticatedSig()"
           routerLink="/bookings"
           (click)="closeSidebar()"
-          class="block px-4 py-3 rounded-xl hover:bg-beige-100 dark:hover:bg-gray-700 transition-base font-medium"
+          class="block px-4 py-3 rounded-xl hover:bg-sand-light dark:hover:bg-slate-deep transition-base font-medium"
         >
           {{ 'nav.bookings' | translate }}
         </a>
@@ -322,7 +322,7 @@
           *ngIf="isAuthenticatedSig()"
           routerLink="/wallet"
           (click)="closeSidebar()"
-          class="block px-4 py-3 rounded-xl hover:bg-beige-100 dark:hover:bg-gray-700 transition-base font-medium"
+          class="block px-4 py-3 rounded-xl hover:bg-sand-light dark:hover:bg-slate-deep transition-base font-medium"
         >
           {{ 'nav.wallet' | translate }}
         </a>
@@ -330,10 +330,10 @@
           *ngIf="isAuthenticatedSig()"
           routerLink="/profile"
           (click)="closeSidebar()"
-          class="flex items-center gap-3 px-4 py-3 rounded-xl hover:bg-beige-100 dark:hover:bg-gray-700 transition-base font-medium"
+          class="flex items-center gap-3 px-4 py-3 rounded-xl hover:bg-sand-light dark:hover:bg-slate-deep transition-base font-medium"
         >
           <div
-            class="relative h-8 w-8 flex-shrink-0 rounded-full overflow-hidden bg-beige-100 dark:bg-gray-700/70"
+            class="relative h-8 w-8 flex-shrink-0 rounded-full overflow-hidden bg-sand-light dark:bg-slate-deep/70"
           >
             <img
               *ngIf="userProfile()?.avatar_url; else sidebarPlaceholder"
@@ -344,7 +344,7 @@
             />
             <ng-template #sidebarPlaceholder>
               <svg
-                class="h-full w-full p-1.5 text-gray-600 dark:text-beige-200"
+                class="h-full w-full p-1.5 text-charcoal-medium dark:text-pearl-light"
                 fill="currentColor"
                 viewBox="0 0 24 24"
               >
@@ -386,7 +386,7 @@
   <a
     *ngIf="compareCountSig() > 0"
     routerLink="/cars/compare"
-    class="fixed bottom-24 right-6 md:bottom-6 z-40 flex items-center gap-3 px-5 py-3 rounded-full bg-sky-600 text-white shadow-2xl hover:shadow-3xl hover:scale-105 transition-all duration-300 animate-fade-in"
+    class="fixed bottom-24 right-6 md:bottom-6 z-40 flex items-center gap-3 px-5 py-3 rounded-full bg-accent-petrol text-white shadow-2xl hover:shadow-3xl hover:scale-105 transition-all duration-300 animate-fade-in"
     aria-label="Ver comparación de autos"
   >
     <svg class="w-5 h-5" fill="none" stroke="currentColor" viewBox="0 0 24 24" aria-hidden="true">
@@ -402,7 +402,7 @@
 
   <!-- Footer (oculto en móvil, visible en desktop) -->
   <footer
-    class="hidden md:block border-t border-gray-200 dark:border-gray-600/40 dark:border-white/10 bg-gradient-to-b from-white/98 via-white to-white dark:from-[#12171a] dark:via-[#141b1f] dark:to-[#161d22]"
+    class="hidden md:block border-t border-pearl-gray dark:border-gray-600/40 dark:border-white/10 bg-gradient-to-b from-white-pure/98 via-white-pure to-white-pure dark:from-[#12171a] dark:via-[#141b1f] dark:to-[#161d22]"
   >
     <div class="mx-auto max-w-7xl px-container py-section-sm">
       <div class="grid grid-cols-1 md:grid-cols-4 gap-10 mb-10">
@@ -417,7 +417,7 @@
               class="h-full w-auto object-contain drop-shadow-lg"
             />
           </div>
-          <p class="text-sm text-gray-600 dark:text-beige-200/80 leading-relaxed max-w-xs">
+          <p class="text-sm text-charcoal-medium dark:text-pearl-light/80 leading-relaxed max-w-xs">
             Alquiler de autos premium en Uruguay. Conectamos personas y experiencias con vehículos
             de anfitriones verificados.
           </p>
@@ -425,38 +425,38 @@
 
         <!-- Links -->
         <div>
-          <h4 class="text-sm font-semibold text-gray-900 dark:text-ivory-50 mb-4">
+          <h4 class="text-sm font-semibold text-smoke-black dark:text-ivory-luminous mb-4">
             Explorar
           </h4>
-          <ul class="space-y-3 text-sm text-gray-600 dark:text-beige-200/80">
-            <li>
-              <a routerLink="/cars" class="hover:text-sky-600 transition-base"
+          <ul class="space-y-3 text-sm text-charcoal-medium dark:text-pearl-light/80">
+            <li>
+              <a routerLink="/cars" class="hover:text-accent-petrol transition-base"
                 >Buscar autos</a
               >
             </li>
             <li>
-              <a routerLink="/cars/publish" class="hover:text-sky-600 transition-base"
+              <a routerLink="/cars/publish" class="hover:text-accent-petrol transition-base"
                 >Publicar auto</a
               >
             </li>
             <li>
-              <a routerLink="/wallet" class="hover:text-sky-600 transition-base">Wallet</a>
+              <a routerLink="/wallet" class="hover:text-accent-petrol transition-base">Wallet</a>
             </li>
           </ul>
         </div>
 
         <div>
-          <h4 class="text-sm font-semibold text-gray-900 dark:text-ivory-50 mb-4">
+          <h4 class="text-sm font-semibold text-smoke-black dark:text-ivory-luminous mb-4">
             Legal
           </h4>
-          <ul class="space-y-3 text-sm text-gray-600 dark:text-beige-200/80">
-            <li>
-              <a href="#" class="hover:text-sky-600 transition-base"
+          <ul class="space-y-3 text-sm text-charcoal-medium dark:text-pearl-light/80">
+            <li>
+              <a href="#" class="hover:text-accent-petrol transition-base"
                 >Términos y condiciones</a
               >
             </li>
             <li>
-              <a href="#" class="hover:text-sky-600 transition-base"
+              <a href="#" class="hover:text-accent-petrol transition-base"
                 >Política de privacidad</a
               >
             </li>
@@ -464,14 +464,14 @@
         </div>
 
         <div>
-          <h4 class="text-sm font-semibold text-gray-900 dark:text-ivory-50 mb-4">
+          <h4 class="text-sm font-semibold text-smoke-black dark:text-ivory-luminous mb-4">
             Contacto
           </h4>
-          <ul class="space-y-3 text-sm text-gray-600 dark:text-beige-200/80">
+          <ul class="space-y-3 text-sm text-charcoal-medium dark:text-pearl-light/80">
             <li>
               <a
                 href="mailto:autorentardev&#64;gmail.com"
-                class="inline-flex items-center gap-2 hover:text-sky-600 transition-base"
+                class="inline-flex items-center gap-2 hover:text-accent-petrol transition-base"
               >
                 <svg
                   class="h-4 w-4"
@@ -490,7 +490,7 @@
             <li>
               <a
                 href="tel:+59899123456"
-                class="inline-flex items-center gap-2 hover:text-sky-600 transition-base"
+                class="inline-flex items-center gap-2 hover:text-accent-petrol transition-base"
               >
                 <svg
                   class="h-4 w-4"
@@ -513,7 +513,7 @@
 
           <div class="mt-5">
             <h5
-              class="text-xs font-semibold uppercase tracking-[0.2em] text-gray-400 dark:text-beige-200/60 mb-3"
+              class="text-xs font-semibold uppercase tracking-[0.2em] text-ash-gray dark:text-pearl-light/60 mb-3"
             >
               Síguenos
             </h5>
@@ -521,7 +521,7 @@
               <a
                 href="#"
                 aria-label="Instagram"
-                class="inline-flex h-9 w-9 items-center justify-center rounded-full border border-gray-200 dark:border-gray-600/50 bg-white dark:bg-gray-700/80 text-sky-600 shadow-sm transition transform hover:scale-105 dark:border-white/15 dark:bg-white dark:bg-gray-700/5 dark:text-beige-200"
+                class="inline-flex h-9 w-9 items-center justify-center rounded-full border border-pearl-gray dark:border-gray-600/50 bg-white dark:bg-slate-deep/80 text-accent-petrol shadow-sm transition transform hover:scale-105 dark:border-white/15 dark:bg-white dark:bg-slate-deep/5 dark:text-pearl-light"
               >
                 <svg
                   class="h-4 w-4"
@@ -539,7 +539,7 @@
               <a
                 href="#"
                 aria-label="WhatsApp"
-                class="inline-flex h-9 w-9 items-center justify-center rounded-full border border-gray-200 dark:border-gray-600/50 bg-white dark:bg-gray-700/80 text-sky-600 shadow-sm transition transform hover:scale-105 dark:border-white/15 dark:bg-white dark:bg-gray-700/5 dark:text-beige-200"
+                class="inline-flex h-9 w-9 items-center justify-center rounded-full border border-pearl-gray dark:border-gray-600/50 bg-white dark:bg-slate-deep/80 text-accent-petrol shadow-sm transition transform hover:scale-105 dark:border-white/15 dark:bg-white dark:bg-slate-deep/5 dark:text-pearl-light"
               >
                 <svg
                   class="h-4 w-4"
@@ -562,15 +562,10 @@
       </div>
 
       <!-- Copyright -->
-<<<<<<< HEAD
-      <div class="pt-6 border-t border-gray-200 dark:border-gray-600/30 dark:border-white/10">
-        <p class="text-xs text-gray-400 dark:text-beige-200/70/90 dark:text-beige-200/60 text-center">
-=======
       <div class="pt-6 border-t border-pearl-gray dark:border-gray-600/30 dark:border-white/10">
         <p
           class="text-xs text-ash-gray dark:text-pearl-light/70/90 dark:text-pearl-light/60 text-center"
         >
->>>>>>> c9e3b35f
           © {{ year }} Autorentar. Todos los derechos reservados.
         </p>
       </div>
