import {
  ApplicationConfig,
  LOCALE_ID,
  ErrorHandler,
  importProvidersFrom,
  isDevMode,
  provideZoneChangeDetection,
  APP_INITIALIZER,
  ErrorHandler,
} from '@angular/core';
import { provideHttpClient, withInterceptors } from '@angular/common/http';
import { provideRouter, Router, withEnabledBlockingInitialNavigation, withInMemoryScrolling } from '@angular/router';
import { provideServiceWorker } from '@angular/service-worker';
import { provideAnimationsAsync } from '@angular/platform-browser/animations/async';
import { provideIonicAngular } from '@ionic/angular/standalone';
import { TranslateModule } from '@ngx-translate/core';
import { provideTranslateHttpLoader } from '@ngx-translate/http-loader';
<<<<<<< HEAD
import * as Sentry from '@sentry/angular';
=======
import { environment } from '../environments/environment';
>>>>>>> 4bc36f62
import { routes } from './app.routes';
import { SupabaseAuthInterceptor } from './core/interceptors/supabase-auth.interceptor';
import { httpErrorInterceptor } from './core/interceptors/http-error.interceptor';
import { SupabaseClientService } from './core/services/supabase-client.service';
import { PerformanceMonitoringService } from './core/services/performance-monitoring.service';
<<<<<<< HEAD
import { environment } from '../environments/environment';
=======
import { SentryErrorHandler } from './core/services/sentry.service';
>>>>>>> 4bc36f62

/**
 * Inicializa el servicio de monitoreo de performance
 * Solo en development mode
 */
function initializePerformanceMonitoring(_perfService: PerformanceMonitoringService) {
  return () => {
    if (isDevMode()) {
      console.log('📊 Performance Monitoring initialized');
    }
  };
}

export const appConfig: ApplicationConfig = {
  providers: [
    provideZoneChangeDetection({ eventCoalescing: true }),
    provideRouter(routes,
      withEnabledBlockingInitialNavigation(),
      withInMemoryScrolling({
        scrollPositionRestoration: 'enabled',
        anchorScrolling: 'enabled'
      })
    ),
    provideHttpClient(withInterceptors([SupabaseAuthInterceptor, httpErrorInterceptor])),
    provideAnimationsAsync(),
    provideIonicAngular({
      mode: 'md',
    }),
    provideServiceWorker('ngsw-worker.js', {
      enabled: !isDevMode(),
      registrationStrategy: 'registerWhenStable:30000',
    }),
    SupabaseClientService.forRoot(),
    { provide: LOCALE_ID, useValue: 'es-AR' },
    importProvidersFrom(TranslateModule.forRoot()),
    provideTranslateHttpLoader({
      prefix: './assets/i18n/',
      suffix: '.json',
    }),
<<<<<<< HEAD
    // ✅ Sentry Error Handler (if configured)
    environment.sentryDsn ? {
      provide: ErrorHandler,
      useValue: Sentry.createErrorHandler({
        showDialog: false,
        logErrors: !environment.production,
      }),
    } : [],
    // ✅ Sentry Trace Service for routing instrumentation
    environment.sentryDsn ? {
      provide: Sentry.TraceService,
      deps: [Router],
    } : [],
    environment.sentryDsn ? {
      provide: APP_INITIALIZER,
      useFactory: () => () => {},
      deps: [Sentry.TraceService],
      multi: true,
    } : [],
=======
    // ✅ Sentry Error Handler (production only)
    environment.sentryDsn ? { provide: ErrorHandler, useClass: SentryErrorHandler } : [],
>>>>>>> 4bc36f62
    // ✅ Performance Monitoring (solo en desarrollo)
    isDevMode() ? {
      provide: APP_INITIALIZER,
      useFactory: initializePerformanceMonitoring,
      deps: [PerformanceMonitoringService],
      multi: true
    } : [],
  ],
};<|MERGE_RESOLUTION|>--- conflicted
+++ resolved
@@ -15,21 +15,13 @@
 import { provideIonicAngular } from '@ionic/angular/standalone';
 import { TranslateModule } from '@ngx-translate/core';
 import { provideTranslateHttpLoader } from '@ngx-translate/http-loader';
-<<<<<<< HEAD
-import * as Sentry from '@sentry/angular';
-=======
 import { environment } from '../environments/environment';
->>>>>>> 4bc36f62
 import { routes } from './app.routes';
 import { SupabaseAuthInterceptor } from './core/interceptors/supabase-auth.interceptor';
 import { httpErrorInterceptor } from './core/interceptors/http-error.interceptor';
 import { SupabaseClientService } from './core/services/supabase-client.service';
 import { PerformanceMonitoringService } from './core/services/performance-monitoring.service';
-<<<<<<< HEAD
-import { environment } from '../environments/environment';
-=======
 import { SentryErrorHandler } from './core/services/sentry.service';
->>>>>>> 4bc36f62
 
 /**
  * Inicializa el servicio de monitoreo de performance
@@ -69,30 +61,8 @@
       prefix: './assets/i18n/',
       suffix: '.json',
     }),
-<<<<<<< HEAD
-    // ✅ Sentry Error Handler (if configured)
-    environment.sentryDsn ? {
-      provide: ErrorHandler,
-      useValue: Sentry.createErrorHandler({
-        showDialog: false,
-        logErrors: !environment.production,
-      }),
-    } : [],
-    // ✅ Sentry Trace Service for routing instrumentation
-    environment.sentryDsn ? {
-      provide: Sentry.TraceService,
-      deps: [Router],
-    } : [],
-    environment.sentryDsn ? {
-      provide: APP_INITIALIZER,
-      useFactory: () => () => {},
-      deps: [Sentry.TraceService],
-      multi: true,
-    } : [],
-=======
     // ✅ Sentry Error Handler (production only)
     environment.sentryDsn ? { provide: ErrorHandler, useClass: SentryErrorHandler } : [],
->>>>>>> 4bc36f62
     // ✅ Performance Monitoring (solo en desarrollo)
     isDevMode() ? {
       provide: APP_INITIALIZER,
