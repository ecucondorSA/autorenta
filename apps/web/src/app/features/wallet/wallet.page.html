<div
  class="wallet-page min-h-screen bg-ivory-100 dark:bg-gray-900 dark:text-beige-200 py-section-sm"
>
  <div class="container-page px-container space-y-10">
    <!-- ✅ FIX: Error Alert - Show wallet service errors -->
    @if (walletError(); as error) {
      <div
        class="bg-red-50 border border-red-200 dark:bg-error-900/30 dark:border-error-700/60 rounded-lg p-4 transition-colors duration-300"
      >
        <div class="flex items-start space-x-3">
          <svg
            class="w-6 h-6 text-red-600 dark:text-error-300 flex-shrink-0"
            fill="currentColor"
            viewBox="0 0 20 20"
          >
            <path
              fill-rule="evenodd"
              d="M10 18a8 8 0 100-16 8 8 0 000 16zM8.707 7.293a1 1 0 00-1.414 1.414L8.586 10l-1.293 1.293a1 1 0 101.414 1.414L10 11.414l1.293 1.293a1 1 0 001.414-1.414L11.414 10l1.293-1.293a1 1 0 00-1.414-1.414L10 8.586 8.707 7.293z"
              clip-rule="evenodd"
            />
          </svg>
          <div class="flex-1">
            <p class="text-sm font-medium text-red-900 dark:text-error-100">
              Error al cargar el wallet
            </p>
            <p class="mt-1 text-sm text-red-700 dark:text-error-200">{{ error.message }}</p>
            <button
              type="button"
              (click)="refreshWalletData()"
              class="mt-2 text-sm font-medium text-red-800 dark:text-error-100 hover:text-red-900 dark:hover:text-error-50 underline"
            >
              Reintentar
            </button>
          </div>
        </div>
      </div>
    }

    <!-- Hero Snapshot -->
    <section
      class="rounded-3xl border border-gray-200 dark:border-gray-600/70 dark:border-neutral-800/70 bg-white dark:bg-gray-800 p-6 shadow-soft"
    >
      <div class="grid gap-6 lg:grid-cols-5 items-start">
        <div class="lg:col-span-3 flex flex-col gap-4">
          <div>
            <p
              class="text-xs uppercase tracking-wide text-gray-600 dark:text-beige-200/70 dark:text-beige-200/60"
            >
              Panel de control
            </p>
            <h1 class="text-3xl font-bold text-gray-900 dark:text-ivory-50 mt-1">
              Mi Wallet
            </h1>
            <p class="text-body text-gray-600 dark:text-beige-200/80 mt-1">
              Administra tus fondos, realiza depósitos y consulta tu historial de transacciones en
              un solo lugar.
            </p>
          </div>
          <div class="space-y-3">
            <div class="flex flex-wrap gap-2">
              <span
                class="inline-flex items-center gap-1.5 px-3 py-1 rounded-full text-xs font-semibold bg-primary-50 text-primary-700 dark:bg-sky-600/20 dark:text-sky-600"
              >
                ✅ Saldo actualizado
              </span>
              <span
                class="inline-flex items-center gap-1.5 px-3 py-1 rounded-full text-xs font-semibold"
                [class.bg-green-50]="protectedCreditStatus() === 'active'"
                [class.text-green-700]="protectedCreditStatus() === 'active'"
                [class.bg-amber-50]="protectedCreditStatus() !== 'active'"
                [class.text-amber-700]="protectedCreditStatus() !== 'active'"
              >
                {{
                  protectedCreditStatus() === 'active'
                    ? 'Crédito protegido listo'
                    : 'Crédito protegido pendiente'
                }}
              </span>
              @if (pendingDepositsCount() > 0) {
                <span
                  class="inline-flex items-center gap-1.5 px-3 py-1 rounded-full text-xs font-semibold bg-amber-100 text-amber-800 dark:bg-amber-500/20 dark:text-amber-200"
                >
                  {{ pendingDepositsCount() }} depósito(s) pendiente(s)
                </span>
              }
            </div>
            <div class="flex flex-wrap gap-3">
              <!-- Primary CTA - Contextual based on protected credit status -->
              <button
                type="button"
                (click)="openDepositModal()"
                [title]="primaryDepositCTATooltip()"
                class="inline-flex items-center gap-2 px-5 py-3 rounded-xl font-semibold transition shadow-soft"
                [ngClass]="primaryDepositCTAClass()"
              >
                <svg
                  *ngIf="protectedCreditStatus() !== 'active'"
                  class="w-4 h-4"
                  fill="none"
                  stroke="currentColor"
                  viewBox="0 0 24 24"
                >
                  <path
                    stroke-linecap="round"
                    stroke-linejoin="round"
                    stroke-width="2"
                    d="M12 4v16m8-8H4"
                  />
                </svg>
                <span>{{ primaryDepositCTAText() }}</span>
              </button>

              <!-- Secondary CTAs -->
              <button
                type="button"
                (click)="setActiveTab('transactions')"
                class="inline-flex items-center gap-2 px-5 py-3 rounded-xl border border-primary-100 text-primary-700 dark:text-sky-600 font-semibold hover:bg-primary-50 dark:hover:bg-sky-600/10 transition"
              >
                Ver transacciones
              </button>
              <button
                type="button"
                (click)="setActiveTab('withdrawals')"
                class="inline-flex items-center gap-2 px-5 py-3 rounded-xl border border-gray-200 dark:border-gray-600 text-gray-600 dark:text-beige-200 font-semibold hover:border-primary-300 transition"
              >
                Solicitar retiro
              </button>
            </div>
            <p
              class="text-xs text-gray-600 dark:text-beige-200/70 flex flex-wrap items-center gap-3"
            >
              @if (pendingDepositsCount() > 0) {
                <span>
                  Tienes {{ pendingDepositsCount() }} depósito(s) pendiente(s). Se acreditan
                  automáticamente en unos minutos.
                </span>
                <button
                  type="button"
                  (click)="refreshWalletData()"
                  class="inline-flex items-center gap-1 text-primary-700 dark:text-sky-600 font-semibold hover:text-primary-900 dark:hover:text-sky-600/80 transition"
                >
                  <svg class="w-3.5 h-3.5" fill="none" stroke="currentColor" viewBox="0 0 24 24">
                    <path
                      stroke-linecap="round"
                      stroke-linejoin="round"
                      stroke-width="2"
                      d="M4 4v6h6M20 20v-6h-6M5 19A9 9 0 0119 5"
                    />
                  </svg>
                  Actualizar ahora
                </button>
              } @else {
                <span>
                  Tus depósitos se acreditan automáticamente. Te avisaremos si algún movimiento
                  necesita atención.
                </span>
              }
            </p>
          </div>
        </div>
        <div class="lg:col-span-2">
          <app-wallet-balance-card #balanceCard></app-wallet-balance-card>
        </div>
      </div>
    </section>

    <!-- Onboarding Banner (Only for new users with pending protected credit) -->
    @if (protectedCreditStatus() === 'pending' && !onboardingBannerDismissed()) {
      <section
        class="rounded-2xl border-2 border-sky-600/30 dark:border-sky-600/40 bg-gradient-to-br from-sky-600/5 to-beige-400/5 dark:from-sky-600/10 dark:to-beige-400/10 p-6 md:p-8 shadow-soft relative overflow-hidden"
      >
        <!-- Dismiss Button -->
        <button
          type="button"
          (click)="dismissOnboardingBanner()"
          class="absolute top-4 right-4 p-1.5 rounded-lg hover:bg-white dark:bg-gray-700/50 dark:hover:bg-gray-700/50 transition"
          aria-label="Cerrar banner"
        >
          <svg
            class="w-5 h-5 text-gray-600 dark:text-beige-200"
            fill="none"
            stroke="currentColor"
            viewBox="0 0 24 24"
          >
            <path
              stroke-linecap="round"
              stroke-linejoin="round"
              stroke-width="2"
              d="M6 18L18 6M6 6l12 12"
            />
          </svg>
        </button>

        <!-- Content -->
        <div class="grid gap-6 lg:grid-cols-3 items-center pr-8">
          <div class="lg:col-span-2 space-y-4">
            <div>
              <div class="flex items-center gap-2 mb-2">
                <span
                  class="inline-flex items-center px-3 py-1 rounded-full text-xs font-semibold bg-sky-600/20 text-sky-600 dark:bg-sky-600/30 dark:text-sky-600"
                >
                  ✨ Nuevo
                </span>
              </div>
              <h2 class="text-2xl md:text-3xl font-bold text-gray-900 dark:text-ivory-50">
                Configura tu crédito protegido para reservar sin tarjeta
              </h2>
              <p class="text-base text-gray-600 dark:text-beige-200/80 mt-2">
                Deposita <strong>USD 300 una sola vez</strong> y reserva vehículos sin necesidad de
                tarjeta de crédito internacional.
              </p>
            </div>

            <!-- Benefits List -->
            <div class="grid gap-3 sm:grid-cols-3">
              <div class="flex items-start gap-2">
                <svg
                  class="w-5 h-5 text-success-600 dark:text-success-400 flex-shrink-0 mt-0.5"
                  fill="none"
                  stroke="currentColor"
                  viewBox="0 0 24 24"
                >
                  <path
                    stroke-linecap="round"
                    stroke-linejoin="round"
                    stroke-width="2"
                    d="M5 13l4 4L19 7"
                  />
                </svg>
                <div>
                  <p class="text-sm font-semibold text-gray-900 dark:text-ivory-50">
                    No necesitas tarjeta
                  </p>
                  <p class="text-xs text-gray-600 dark:text-beige-200/70">
                    Ideal sin tarjeta internacional
                  </p>
                </div>
              </div>

              <div class="flex items-start gap-2">
                <svg
                  class="w-5 h-5 text-success-600 dark:text-success-400 flex-shrink-0 mt-0.5"
                  fill="none"
                  stroke="currentColor"
                  viewBox="0 0 24 24"
                >
                  <path
                    stroke-linecap="round"
                    stroke-linejoin="round"
                    stroke-width="2"
                    d="M5 13l4 4L19 7"
                  />
                </svg>
                <div>
                  <p class="text-sm font-semibold text-gray-900 dark:text-ivory-50">
                    Úsalo en cada reserva
                  </p>
                  <p class="text-xs text-gray-600 dark:text-beige-200/70">
                    Se reutiliza automáticamente
                  </p>
                </div>
              </div>

              <div class="flex items-start gap-2">
                <svg
                  class="w-5 h-5 text-success-600 dark:text-success-400 flex-shrink-0 mt-0.5"
                  fill="none"
                  stroke="currentColor"
                  viewBox="0 0 24 24"
                >
                  <path
                    stroke-linecap="round"
                    stroke-linejoin="round"
                    stroke-width="2"
                    d="M5 13l4 4L19 7"
                  />
                </svg>
                <div>
                  <p class="text-sm font-semibold text-gray-900 dark:text-ivory-50">
                    Se libera después
                  </p>
                  <p class="text-xs text-gray-600 dark:text-beige-200/70">
                    Vuelve disponible tras el viaje
                  </p>
                </div>
              </div>
            </div>
          </div>

          <!-- CTA -->
          <div class="lg:col-span-1 flex flex-col gap-3">
            <button
              type="button"
              (click)="openDepositModalForProtectedCredit()"
              class="inline-flex items-center justify-center gap-2 px-6 py-4 rounded-xl bg-sky-600 text-white font-bold hover:bg-sky-600/90 transition shadow-soft"
            >
              <span>Configurar crédito protegido</span>
              <svg class="w-5 h-5" fill="none" stroke="currentColor" viewBox="0 0 24 24">
                <path
                  stroke-linecap="round"
                  stroke-linejoin="round"
                  stroke-width="2"
                  d="M13 7l5 5m0 0l-5 5m5-5H6"
                />
              </svg>
            </button>
            <p class="text-xs text-center text-gray-600 dark:text-beige-200/60">
              Configura en 5 minutos
            </p>
          </div>
        </div>
      </section>
    }

    <!-- Expandable Benefits Section (only for users without active protected credit) -->
    @if (protectedCreditStatus() !== 'active') {
      <section
        class="rounded-2xl border border-sky-600/20 dark:border-sky-600/30 bg-white dark:bg-gray-800 shadow-soft overflow-hidden"
      >
        <!-- Collapsible Header -->
        <button
          type="button"
          (click)="toggleBenefitsSection()"
          class="w-full px-6 py-4 flex items-center justify-between hover:bg-sky-600/5 dark:hover:bg-sky-600/10 transition-colors"
        >
          <div class="flex items-center gap-3">
            <svg
              class="w-6 h-6 text-sky-600"
              fill="none"
              stroke="currentColor"
              viewBox="0 0 24 24"
            >
              <path
                stroke-linecap="round"
                stroke-linejoin="round"
                stroke-width="2"
                d="M9.663 17h4.673M12 3v1m6.364 1.636l-.707.707M21 12h-1M4 12H3m3.343-5.657l-.707-.707m2.828 9.9a5 5 0 117.072 0l-.548.547A3.374 3.374 0 0014 18.469V19a2 2 0 11-4 0v-.531c0-.895-.356-1.754-.988-2.386l-.548-.547z"
              />
            </svg>
            <div class="text-left">
              <h3 class="text-lg font-bold text-gray-900 dark:text-ivory-50">
                ¿Por qué usar Crédito Autorentar?
              </h3>
              <p class="text-xs text-gray-600 dark:text-beige-200/70">
                Conoce los beneficios y casos de uso
              </p>
            </div>
          </div>
          <svg
            class="w-5 h-5 text-gray-600 dark:text-beige-200 transition-transform"
            [class.rotate-180]="benefitsSectionExpanded()"
            fill="none"
            stroke="currentColor"
            viewBox="0 0 24 24"
          >
            <path
              stroke-linecap="round"
              stroke-linejoin="round"
              stroke-width="2"
              d="M19 9l-7 7-7-7"
            />
          </svg>
        </button>

        <!-- Expandable Content -->
        @if (benefitsSectionExpanded()) {
<<<<<<< HEAD
          <div class="px-6 pb-6 pt-2 space-y-6 border-t border-gray-200 dark:border-gray-600/30 dark:border-neutral-700">
=======
          <div
            class="px-6 pb-6 pt-2 space-y-6 border-t border-pearl-gray dark:border-gray-600/30 dark:border-neutral-700"
          >
>>>>>>> c9e3b35f
            <!-- Benefits Grid -->
            <div>
              <h4 class="text-sm font-bold text-gray-900 dark:text-ivory-50 mb-3">
                Beneficios principales
              </h4>
              <div class="grid gap-3 sm:grid-cols-2">
                <div
                  class="flex items-start gap-3 p-3 rounded-lg bg-success-50 dark:bg-success-500/10"
                >
                  <svg
                    class="w-5 h-5 text-success-600 dark:text-success-400 flex-shrink-0 mt-0.5"
                    fill="none"
                    stroke="currentColor"
                    viewBox="0 0 24 24"
                  >
                    <path
                      stroke-linecap="round"
                      stroke-linejoin="round"
                      stroke-width="2"
                      d="M9 12l2 2 4-4m6 2a9 9 0 11-18 0 9 9 0 0118 0z"
                    />
                  </svg>
                  <div>
                    <p class="text-sm font-semibold text-success-800 dark:text-success-200">
                      No necesitas tarjeta internacional
                    </p>
                    <p class="text-xs text-success-700 dark:text-success-300 mt-1">
                      Ideal para usuarios sin tarjeta habilitada para compras internacionales
                    </p>
                  </div>
                </div>

                <div
                  class="flex items-start gap-3 p-3 rounded-lg bg-primary-50 dark:bg-primary-500/10"
                >
                  <svg
                    class="w-5 h-5 text-primary-600 dark:text-primary-400 flex-shrink-0 mt-0.5"
                    fill="none"
                    stroke="currentColor"
                    viewBox="0 0 24 24"
                  >
                    <path
                      stroke-linecap="round"
                      stroke-linejoin="round"
                      stroke-width="2"
                      d="M4 4v5h.582m15.356 2A8.001 8.001 0 004.582 9m0 0H9m11 11v-5h-.581m0 0a8.003 8.003 0 01-15.357-2m15.357 2H15"
                    />
                  </svg>
                  <div>
                    <p class="text-sm font-semibold text-primary-800 dark:text-primary-200">
                      Configúralo una vez, úsalo siempre
                    </p>
                    <p class="text-xs text-primary-700 dark:text-primary-300 mt-1">
                      Se usa automáticamente en cada reserva sin necesidad de volver a configurar
                    </p>
                  </div>
                </div>

<<<<<<< HEAD
                <div class="flex items-start gap-3 p-3 rounded-lg bg-sky-600/10 dark:bg-sky-600/20">
=======
                <div
                  class="flex items-start gap-3 p-3 rounded-lg bg-accent-petrol/10 dark:bg-accent-petrol/20"
                >
>>>>>>> c9e3b35f
                  <svg
                    class="w-5 h-5 text-sky-600 dark:text-sky-600 flex-shrink-0 mt-0.5"
                    fill="none"
                    stroke="currentColor"
                    viewBox="0 0 24 24"
                  >
                    <path
                      stroke-linecap="round"
                      stroke-linejoin="round"
                      stroke-width="2"
                      d="M12 8v4l3 3m6-3a9 9 0 11-18 0 9 9 0 0118 0z"
                    />
                  </svg>
                  <div>
                    <p class="text-sm font-semibold text-sky-600 dark:text-sky-600">
                      Se libera inmediatamente
                    </p>
                    <p class="text-xs text-sky-600/80 dark:text-sky-600/70 mt-1">
                      Después de cada viaje completado, el crédito vuelve a estar disponible
                    </p>
                  </div>
                </div>

                <div
                  class="flex items-start gap-3 p-3 rounded-lg bg-warning-50 dark:bg-warning-500/10"
                >
                  <svg
                    class="w-5 h-5 text-warning-600 dark:text-warning-400 flex-shrink-0 mt-0.5"
                    fill="none"
                    stroke="currentColor"
                    viewBox="0 0 24 24"
                  >
                    <path
                      stroke-linecap="round"
                      stroke-linejoin="round"
                      stroke-width="2"
                      d="M13 10V3L4 14h7v7l9-11h-7z"
                    />
                  </svg>
                  <div>
                    <p class="text-sm font-semibold text-warning-800 dark:text-warning-200">
                      Reservas más rápidas
                    </p>
                    <p class="text-xs text-warning-700 dark:text-warning-300 mt-1">
                      Evitas el proceso de verificación de tarjeta en cada reserva
                    </p>
                  </div>
                </div>
              </div>
            </div>

            <!-- Use Cases -->
            <div>
              <h4 class="text-sm font-bold text-gray-900 dark:text-ivory-50 mb-3">
                Casos de uso ideales
              </h4>
              <ul class="space-y-2">
<<<<<<< HEAD
                <li class="flex items-start gap-2 text-sm text-gray-600 dark:text-beige-200">
=======
                <li
                  class="flex items-start gap-2 text-sm text-charcoal-medium dark:text-pearl-light"
                >
>>>>>>> c9e3b35f
                  <svg
                    class="w-5 h-5 text-primary-600 dark:text-primary-400 flex-shrink-0 mt-0.5"
                    fill="none"
                    stroke="currentColor"
                    viewBox="0 0 24 24"
                  >
                    <path
                      stroke-linecap="round"
                      stroke-linejoin="round"
                      stroke-width="2"
                      d="M9 5l7 7-7 7"
                    />
                  </svg>
                  <span>
                    <strong>Viajeros del exterior:</strong> Si tu tarjeta no está habilitada para
                    compras internacionales
                  </span>
                </li>
<<<<<<< HEAD
                <li class="flex items-start gap-2 text-sm text-gray-600 dark:text-beige-200">
=======
                <li
                  class="flex items-start gap-2 text-sm text-charcoal-medium dark:text-pearl-light"
                >
>>>>>>> c9e3b35f
                  <svg
                    class="w-5 h-5 text-primary-600 dark:text-primary-400 flex-shrink-0 mt-0.5"
                    fill="none"
                    stroke="currentColor"
                    viewBox="0 0 24 24"
                  >
                    <path
                      stroke-linecap="round"
                      stroke-linejoin="round"
                      stroke-width="2"
                      d="M9 5l7 7-7 7"
                    />
                  </svg>
                  <span>
                    <strong>Usuarios frecuentes:</strong> Si rentas vehículos regularmente y quieres
                    simplificar el proceso
                  </span>
                </li>
<<<<<<< HEAD
                <li class="flex items-start gap-2 text-sm text-gray-600 dark:text-beige-200">
=======
                <li
                  class="flex items-start gap-2 text-sm text-charcoal-medium dark:text-pearl-light"
                >
>>>>>>> c9e3b35f
                  <svg
                    class="w-5 h-5 text-primary-600 dark:text-primary-400 flex-shrink-0 mt-0.5"
                    fill="none"
                    stroke="currentColor"
                    viewBox="0 0 24 24"
                  >
                    <path
                      stroke-linecap="round"
                      stroke-linejoin="round"
                      stroke-width="2"
                      d="M9 5l7 7-7 7"
                    />
                  </svg>
                  <span>
                    <strong>Preferencia por no usar tarjeta:</strong> Si prefieres no ingresar datos
                    de tarjeta en cada reserva
                  </span>
                </li>
              </ul>
            </div>

            <!-- CTA -->
            <div class="pt-2">
              <button
                type="button"
                (click)="openDepositModalForProtectedCredit()"
                class="w-full inline-flex items-center justify-center gap-2 px-6 py-3 rounded-xl bg-sky-600 text-white font-bold hover:bg-sky-600/90 transition shadow-soft"
              >
                <span>Configurar crédito protegido ahora</span>
                <svg class="w-5 h-5" fill="none" stroke="currentColor" viewBox="0 0 24 24">
                  <path
                    stroke-linecap="round"
                    stroke-linejoin="round"
                    stroke-width="2"
                    d="M13 7l5 5m0 0l-5 5m5-5H6"
                  />
                </svg>
              </button>
            </div>
          </div>
        }
      </section>
    }

    <!-- Protection + Quick Info -->
    <section class="grid gap-6 lg:grid-cols-3">
      <div class="lg:col-span-2 space-y-6">
        <section
          class="rounded-2xl border border-gray-200 dark:border-gray-600/70 dark:border-neutral-800/70 bg-white dark:bg-gray-800 p-6 shadow-soft"
        >
          <div class="flex flex-wrap items-start justify-between gap-4">
            <div>
              <p
                class="text-xs uppercase tracking-wide text-gray-600 dark:text-beige-200/70 dark:text-beige-200/60"
              >
                Protección de reservas
              </p>
              <h2 class="text-2xl font-semibold text-gray-900 dark:text-ivory-50 mt-1">
                Crédito Autorentar
              </h2>
              <p class="text-sm text-gray-600 dark:text-beige-200/70 mt-1">
                Elegí cómo garantizar tus viajes: tarjeta de crédito o crédito protegido dentro de
                la plataforma.
              </p>
            </div>
            <button
              type="button"
              (click)="openDepositModal()"
              class="px-4 py-2 rounded-lg border border-primary-200 text-primary-700 dark:text-sky-600 font-semibold hover:bg-primary-50 dark:hover:bg-sky-600/10 transition"
            >
              Configurar crédito
            </button>
          </div>
          <div class="mt-5 space-y-4">
            <app-guarantee-options-info
              [protectedCreditStatus]="protectedCreditStatus()"
              [protectedCreditBalance]="protectedCreditBalance()"
              [protectedCreditTarget]="protectedCreditTarget"
              [protectedCreditProgress]="protectedCreditProgress()"
              (openDepositModal)="openDepositModal()"
            ></app-guarantee-options-info>

            <div class="grid gap-3 sm:grid-cols-3">
              <div
                class="rounded-xl border border-warning-200 bg-warning-50/70 dark:bg-warning-500/10 px-3 py-3"
              >
                <p
                  class="text-xs uppercase tracking-wide text-warning-800/90 dark:text-warning-200"
                >
                  Crédito protegido
                </p>
                <p class="text-lg font-semibold text-gray-900 dark:text-warning-50">
                  USD {{ protectedCreditBalance() / 100 | number: '1.2-2' }}
                </p>
                <p class="text-xs text-warning-700/80 dark:text-warning-200/80 mt-1">
                  Meta inicial: USD 300
                </p>
              </div>
              <div
                class="rounded-xl border border-success-200 bg-success-50/70 dark:bg-success-500/10 px-3 py-3"
              >
                <p
                  class="text-xs uppercase tracking-wide text-success-700/90 dark:text-success-200"
                >
                  Transferible (in-app)
                </p>
                <p class="text-lg font-semibold text-gray-900 dark:text-success-50">
                  USD {{ transferableBalance() / 100 | number: '1.2-2' }}
                </p>
                <p class="text-xs text-success-700/80 dark:text-success-100/70 mt-1">
                  Envíalo a otros usuarios
                </p>
              </div>
              <div
                class="rounded-xl border border-gray-200 dark:border-gray-600/60 dark:border-neutral-700 px-3 py-3 bg-white dark:bg-gray-700/80 dark:bg-gray-700/80"
              >
                <p
                  class="text-xs uppercase tracking-wide text-gray-600 dark:text-beige-200/70 dark:text-beige-200/70"
                >
                  Retirable (off-ramp)
                </p>
                <p class="text-lg font-semibold text-gray-900 dark:text-ivory-50">
                  USD {{ withdrawableBalance() / 100 | number: '1.2-2' }}
                </p>
<<<<<<< HEAD
                <p class="text-xs text-gray-600 dark:text-beige-200/70 dark:text-beige-200/60 mt-1">
=======
                <p
                  class="text-xs text-charcoal-medium dark:text-pearl-light/70 dark:text-pearl-light/60 mt-1"
                >
>>>>>>> c9e3b35f
                  Disponible para tu cuenta bancaria
                </p>
              </div>
            </div>

<<<<<<< HEAD
            <p class="text-xs text-gray-600 dark:text-beige-200/80 dark:text-beige-200/70">
=======
            <p
              class="text-xs text-charcoal-medium dark:text-pearl-light/80 dark:text-pearl-light/70"
            >
>>>>>>> c9e3b35f
              Los fondos bloqueados se liberan automáticamente cuando finalizan tus reservas. Podés
              sumar saldo retirables para completar pagos o solicitar retiros cuando quieras.
            </p>
          </div>
        </section>
      </div>

      <aside class="space-y-6">
        @if (walletAccountNumber()) {
          <app-wallet-account-number-card
            [walletAccountNumber]="walletAccountNumber()"
            [copied]="copied()"
            (copyWAN)="copyWalletAccountNumber()"
          ></app-wallet-account-number-card>
        }

        <section
          class="rounded-2xl border border-gray-200 dark:border-gray-600/70 dark:border-neutral-800/70 bg-white dark:bg-gray-800 p-5 shadow-soft"
        >
          <h3 class="text-base font-semibold text-gray-900 dark:text-ivory-50 mb-2">
            Acciones rápidas
          </h3>
          <p class="text-sm text-gray-600 dark:text-beige-200/70 mb-4">
            Sumá fondos, transfere a otros usuarios o retiralos cuando lo necesites.
          </p>
          <div class="flex flex-col gap-3">
            <button
              type="button"
              (click)="openDepositModal()"
              class="w-full inline-flex items-center justify-between rounded-lg border border-primary-100 text-primary-700 dark:text-sky-600 px-4 py-3 font-semibold hover:bg-primary-50 dark:hover:bg-sky-600/10 transition"
            >
              Depositar
              <span aria-hidden="true">→</span>
            </button>
            <button
              type="button"
              (click)="goToTransfer()"
              class="w-full inline-flex items-center justify-between rounded-lg border border-gray-200 dark:border-neutral-700 text-gray-600 dark:text-beige-200 px-4 py-3 font-semibold hover:border-primary-300 transition"
            >
              Transferir
              <span aria-hidden="true">→</span>
            </button>
            <button
              type="button"
              (click)="setActiveTab('withdrawals')"
              class="w-full inline-flex items-center justify-between rounded-lg border border-gray-200 dark:border-neutral-700 text-gray-600 dark:text-beige-200 px-4 py-3 font-semibold hover:border-primary-300 transition"
            >
              Retirar
              <span aria-hidden="true">→</span>
            </button>
          </div>
        </section>
      </aside>
    </section>

    <!-- Transactions & Withdrawals -->
    <section
      class="rounded-3xl border border-gray-200 dark:border-gray-600/70 dark:border-neutral-800/70 bg-white dark:bg-gray-800 p-6 shadow-soft"
    >
      <div class="flex flex-col lg:flex-row lg:items-center lg:justify-between gap-4">
        <div>
          <p
            class="text-xs uppercase tracking-wide text-gray-600 dark:text-beige-200/70 dark:text-beige-200/60"
          >
            Movimientos y retiros
          </p>
          <h2 class="text-2xl font-bold text-gray-900 dark:text-ivory-50">
            Historial y gestión
          </h2>
          <p class="text-sm text-gray-600 dark:text-beige-200/70">
            Consulta depósitos, cargos y gestiona tus solicitudes de retiro desde un mismo lugar.
          </p>
        </div>
        <div class="flex gap-2">
          <button
            type="button"
            (click)="setActiveTab('transactions')"
            [class.bg-sky-600]="activeTab() === 'transactions'"
            [class.text-white]="activeTab() === 'transactions'"
            class="px-4 py-2 text-sm font-semibold rounded-xl border border-transparent text-gray-600 dark:text-beige-200 hover:bg-sky-600/10 dark:hover:bg-gray-700/80 transition"
          >
            Transacciones
          </button>
          <button
            type="button"
            (click)="setActiveTab('withdrawals')"
            [class.bg-sky-600]="activeTab() === 'withdrawals'"
            [class.text-white]="activeTab() === 'withdrawals'"
            class="px-4 py-2 text-sm font-semibold rounded-xl border border-transparent text-gray-600 dark:text-beige-200 hover:bg-sky-600/10 dark:hover:bg-gray-700/80 transition"
          >
            Retiros
          </button>
        </div>
      </div>

      <div class="mt-6">
        @if (activeTab() === 'transactions') {
          <app-transaction-history></app-transaction-history>
        }

        @if (activeTab() === 'withdrawals') {
          <div class="space-y-6">
            <div class="flex items-center justify-between mb-2">
              <h3 class="text-lg font-semibold text-gray-900 dark:text-ivory-50">
                Gestión de Retiros
              </h3>
              <div class="flex gap-2">
                <button
                  type="button"
                  (click)="setWithdrawalMode('form')"
                  [class.bg-sky-600]="withdrawalMode() === 'form'"
                  [class.text-white]="withdrawalMode() === 'form'"
                  class="px-3 py-2 text-sm font-medium rounded-lg border border-transparent text-gray-600 dark:text-beige-200 hover:bg-sky-600/10 dark:hover:bg-gray-700/80 transition"
                >
                  Solicitar retiro
                </button>
                <button
                  type="button"
                  (click)="setWithdrawalMode('accounts')"
                  [class.bg-sky-600]="withdrawalMode() === 'accounts'"
                  [class.text-white]="withdrawalMode() === 'accounts'"
                  class="px-3 py-2 text-sm font-medium rounded-lg border border-transparent text-gray-600 dark:text-beige-200 hover:bg-sky-600/10 dark:hover:bg-gray-700/80 transition"
                >
                  Cuentas bancarias
                </button>
              </div>
            </div>

            @if (withdrawalMode() === 'form') {
              <div class="space-y-6">
                <app-withdrawal-request-form
                  [availableBalance]="availableBalanceSummary()"
                  [withdrawableBalance]="withdrawableBalance()"
                  [nonWithdrawableBalance]="protectedCreditBalance()"
                  [accounts]="activeBankAccounts()"
                  (submitWithdrawal)="handleWithdrawalRequest($event)"
                ></app-withdrawal-request-form>

                @if (activeBankAccounts().length === 0) {
                  <div class="info-card-warm">
                    <div class="flex items-start gap-3">
                      <svg
                        class="w-5 h-5 text-beige-400 mt-0.5 flex-shrink-0"
                        fill="none"
                        stroke="currentColor"
                        viewBox="0 0 24 24"
                      >
                        <path
                          stroke-linecap="round"
                          stroke-linejoin="round"
                          stroke-width="2"
                          d="M12 9v2m0 4h.01m-6.938 4h13.856c1.54 0 2.502-1.667 1.732-3L13.732 4c-.77-1.333-2.694-1.333-3.464 0L3.34 16c-.77 1.333.192 3 1.732 3z"
                        ></path>
                      </svg>
                      <div class="flex-1">
                        <p class="text-sm text-gray-900 dark:text-beige-200">
                          Aún no registraste cuentas bancarias.
                        </p>
                        <button
                          type="button"
                          (click)="setWithdrawalMode('accounts')"
                          class="mt-2 text-sm font-medium text-beige-400 dark:text-beige-200 hover:text-sky-600 dark:hover:text-ivory-50 underline transition"
                        >
                          Agregar cuenta bancaria
                        </button>
                      </div>
                    </div>
                  </div>
                }

                <div class="border-t border-gray-200 dark:border-gray-700 pt-6">
                  <app-withdrawal-history
                    [requests]="withdrawalRequests()"
                    [loading]="loading().fetchingRequests"
                    (cancelRequest)="handleCancelWithdrawal($event)"
                    (refresh)="handleRefreshWithdrawals()"
                  ></app-withdrawal-history>
                </div>
              </div>
            }

            @if (withdrawalMode() === 'accounts') {
              <div class="space-y-6">
                <app-bank-accounts-list
                  [accounts]="bankAccounts()"
                  [loading]="loading().fetchingBankAccounts"
                  (setDefault)="handleSetDefaultAccount($event)"
                  (deleteAccount)="handleDeleteAccount($event)"
                ></app-bank-accounts-list>

                <div class="border-t border-gray-200 dark:border-gray-700 pt-6">
                  <h4 class="text-base font-semibold mb-4">Agregar nueva cuenta</h4>
                  <app-bank-account-form
                    (submitAccount)="handleAddBankAccount($event)"
                  ></app-bank-account-form>
                </div>
              </div>
            }
          </div>
        }
      </div>
    </section>

    <!-- Gradient CTA -->
    <section
      class="bg-gradient-to-r from-sky-600 to-beige-400 rounded-2xl shadow-elevated p-6 text-white"
    >
      <div class="flex flex-col md:flex-row items-center justify-between gap-4">
        <div>
          <h2 class="text-2xl font-bold mb-2">Gestiona tu dinero fácilmente</h2>
          <p class="text-sm text-ivory-100/90">
            Carga fondos, transfiere a otros usuarios o retira tus ganancias a tu cuenta bancaria
            cuando lo necesites.
          </p>
        </div>
        <div class="flex flex-wrap gap-3 justify-center md:justify-end">
          <button
            type="button"
            (click)="openDepositModal()"
            class="px-5 py-3 bg-white dark:bg-gray-700 text-sky-600 font-semibold rounded-xl hover:bg-beige-100 transition"
          >
            Depositar
          </button>
          <button
            type="button"
            (click)="goToTransfer()"
            class="px-5 py-3 bg-white dark:bg-gray-700/20 border border-white/40 text-white font-semibold rounded-xl hover:bg-white dark:bg-gray-700/30 transition"
          >
            Transferir
          </button>
          <button
            type="button"
            (click)="setActiveTab('withdrawals')"
            class="px-5 py-3 bg-sky-600/80 text-white font-semibold rounded-xl hover:bg-sky-600 transition"
          >
            Retirar
          </button>
        </div>
      </div>
    </section>

    <!-- FAQ Section -->
    <section>
      <app-wallet-faq></app-wallet-faq>
    </section>

    <!-- Help -->
    <section class="text-center">
      <p class="text-sm text-gray-600 dark:text-beige-200/70">
        ¿Necesitas más ayuda?
        <a
          href="mailto:autorentardev@gmail.com"
          class="text-sky-600 hover:text-beige-400 font-semibold ml-1 transition"
          >Contacta a soporte</a
        >
      </p>
    </section>
  </div>

  <!-- Deposit Modal -->
  <app-deposit-modal
    *ngIf="showDepositModal()"
    (closeModal)="closeDepositModal()"
    (depositSuccess)="handleDepositSuccess($event)"
  ></app-deposit-modal>
</div><|MERGE_RESOLUTION|>--- conflicted
+++ resolved
@@ -1,5 +1,5 @@
 <div
-  class="wallet-page min-h-screen bg-ivory-100 dark:bg-gray-900 dark:text-beige-200 py-section-sm"
+  class="wallet-page min-h-screen bg-ivory-soft dark:bg-graphite-dark dark:text-pearl-light py-section-sm"
 >
   <div class="container-page px-container space-y-10">
     <!-- ✅ FIX: Error Alert - Show wallet service errors -->
@@ -38,20 +38,20 @@
 
     <!-- Hero Snapshot -->
     <section
-      class="rounded-3xl border border-gray-200 dark:border-gray-600/70 dark:border-neutral-800/70 bg-white dark:bg-gray-800 p-6 shadow-soft"
+      class="rounded-3xl border border-pearl-gray dark:border-gray-600/70 dark:border-neutral-800/70 bg-white dark:bg-anthracite p-6 shadow-soft"
     >
       <div class="grid gap-6 lg:grid-cols-5 items-start">
         <div class="lg:col-span-3 flex flex-col gap-4">
           <div>
             <p
-              class="text-xs uppercase tracking-wide text-gray-600 dark:text-beige-200/70 dark:text-beige-200/60"
+              class="text-xs uppercase tracking-wide text-charcoal-medium dark:text-pearl-light/70 dark:text-pearl-light/60"
             >
               Panel de control
             </p>
-            <h1 class="text-3xl font-bold text-gray-900 dark:text-ivory-50 mt-1">
+            <h1 class="text-3xl font-bold text-smoke-black dark:text-ivory-luminous mt-1">
               Mi Wallet
             </h1>
-            <p class="text-body text-gray-600 dark:text-beige-200/80 mt-1">
+            <p class="text-body text-charcoal-medium dark:text-pearl-light/80 mt-1">
               Administra tus fondos, realiza depósitos y consulta tu historial de transacciones en
               un solo lugar.
             </p>
@@ -59,7 +59,7 @@
           <div class="space-y-3">
             <div class="flex flex-wrap gap-2">
               <span
-                class="inline-flex items-center gap-1.5 px-3 py-1 rounded-full text-xs font-semibold bg-primary-50 text-primary-700 dark:bg-sky-600/20 dark:text-sky-600"
+                class="inline-flex items-center gap-1.5 px-3 py-1 rounded-full text-xs font-semibold bg-primary-50 text-primary-700 dark:bg-accent-petrol/20 dark:text-accent-petrol"
               >
                 ✅ Saldo actualizado
               </span>
@@ -114,20 +114,20 @@
               <button
                 type="button"
                 (click)="setActiveTab('transactions')"
-                class="inline-flex items-center gap-2 px-5 py-3 rounded-xl border border-primary-100 text-primary-700 dark:text-sky-600 font-semibold hover:bg-primary-50 dark:hover:bg-sky-600/10 transition"
+                class="inline-flex items-center gap-2 px-5 py-3 rounded-xl border border-primary-100 text-primary-700 dark:text-accent-petrol font-semibold hover:bg-primary-50 dark:hover:bg-accent-petrol/10 transition"
               >
                 Ver transacciones
               </button>
               <button
                 type="button"
                 (click)="setActiveTab('withdrawals')"
-                class="inline-flex items-center gap-2 px-5 py-3 rounded-xl border border-gray-200 dark:border-gray-600 text-gray-600 dark:text-beige-200 font-semibold hover:border-primary-300 transition"
+                class="inline-flex items-center gap-2 px-5 py-3 rounded-xl border border-pearl-gray dark:border-gray-600 text-charcoal-medium dark:text-pearl-light font-semibold hover:border-primary-300 transition"
               >
                 Solicitar retiro
               </button>
             </div>
             <p
-              class="text-xs text-gray-600 dark:text-beige-200/70 flex flex-wrap items-center gap-3"
+              class="text-xs text-charcoal-medium dark:text-pearl-light/70 flex flex-wrap items-center gap-3"
             >
               @if (pendingDepositsCount() > 0) {
                 <span>
@@ -137,7 +137,7 @@
                 <button
                   type="button"
                   (click)="refreshWalletData()"
-                  class="inline-flex items-center gap-1 text-primary-700 dark:text-sky-600 font-semibold hover:text-primary-900 dark:hover:text-sky-600/80 transition"
+                  class="inline-flex items-center gap-1 text-primary-700 dark:text-accent-petrol font-semibold hover:text-primary-900 dark:hover:text-accent-petrol/80 transition"
                 >
                   <svg class="w-3.5 h-3.5" fill="none" stroke="currentColor" viewBox="0 0 24 24">
                     <path
@@ -167,17 +167,17 @@
     <!-- Onboarding Banner (Only for new users with pending protected credit) -->
     @if (protectedCreditStatus() === 'pending' && !onboardingBannerDismissed()) {
       <section
-        class="rounded-2xl border-2 border-sky-600/30 dark:border-sky-600/40 bg-gradient-to-br from-sky-600/5 to-beige-400/5 dark:from-sky-600/10 dark:to-beige-400/10 p-6 md:p-8 shadow-soft relative overflow-hidden"
+        class="rounded-2xl border-2 border-accent-petrol/30 dark:border-accent-petrol/40 bg-gradient-to-br from-accent-petrol/5 to-accent-warm/5 dark:from-accent-petrol/10 dark:to-accent-warm/10 p-6 md:p-8 shadow-soft relative overflow-hidden"
       >
         <!-- Dismiss Button -->
         <button
           type="button"
           (click)="dismissOnboardingBanner()"
-          class="absolute top-4 right-4 p-1.5 rounded-lg hover:bg-white dark:bg-gray-700/50 dark:hover:bg-gray-700/50 transition"
+          class="absolute top-4 right-4 p-1.5 rounded-lg hover:bg-white dark:bg-slate-deep/50 dark:hover:bg-slate-deep/50 transition"
           aria-label="Cerrar banner"
         >
           <svg
-            class="w-5 h-5 text-gray-600 dark:text-beige-200"
+            class="w-5 h-5 text-charcoal-medium dark:text-pearl-light"
             fill="none"
             stroke="currentColor"
             viewBox="0 0 24 24"
@@ -197,15 +197,15 @@
             <div>
               <div class="flex items-center gap-2 mb-2">
                 <span
-                  class="inline-flex items-center px-3 py-1 rounded-full text-xs font-semibold bg-sky-600/20 text-sky-600 dark:bg-sky-600/30 dark:text-sky-600"
+                  class="inline-flex items-center px-3 py-1 rounded-full text-xs font-semibold bg-accent-petrol/20 text-accent-petrol dark:bg-accent-petrol/30 dark:text-accent-petrol"
                 >
                   ✨ Nuevo
                 </span>
               </div>
-              <h2 class="text-2xl md:text-3xl font-bold text-gray-900 dark:text-ivory-50">
+              <h2 class="text-2xl md:text-3xl font-bold text-smoke-black dark:text-ivory-luminous">
                 Configura tu crédito protegido para reservar sin tarjeta
               </h2>
-              <p class="text-base text-gray-600 dark:text-beige-200/80 mt-2">
+              <p class="text-base text-charcoal-medium dark:text-pearl-light/80 mt-2">
                 Deposita <strong>USD 300 una sola vez</strong> y reserva vehículos sin necesidad de
                 tarjeta de crédito internacional.
               </p>
@@ -228,10 +228,10 @@
                   />
                 </svg>
                 <div>
-                  <p class="text-sm font-semibold text-gray-900 dark:text-ivory-50">
+                  <p class="text-sm font-semibold text-smoke-black dark:text-ivory-luminous">
                     No necesitas tarjeta
                   </p>
-                  <p class="text-xs text-gray-600 dark:text-beige-200/70">
+                  <p class="text-xs text-charcoal-medium dark:text-pearl-light/70">
                     Ideal sin tarjeta internacional
                   </p>
                 </div>
@@ -252,10 +252,10 @@
                   />
                 </svg>
                 <div>
-                  <p class="text-sm font-semibold text-gray-900 dark:text-ivory-50">
+                  <p class="text-sm font-semibold text-smoke-black dark:text-ivory-luminous">
                     Úsalo en cada reserva
                   </p>
-                  <p class="text-xs text-gray-600 dark:text-beige-200/70">
+                  <p class="text-xs text-charcoal-medium dark:text-pearl-light/70">
                     Se reutiliza automáticamente
                   </p>
                 </div>
@@ -276,10 +276,10 @@
                   />
                 </svg>
                 <div>
-                  <p class="text-sm font-semibold text-gray-900 dark:text-ivory-50">
+                  <p class="text-sm font-semibold text-smoke-black dark:text-ivory-luminous">
                     Se libera después
                   </p>
-                  <p class="text-xs text-gray-600 dark:text-beige-200/70">
+                  <p class="text-xs text-charcoal-medium dark:text-pearl-light/70">
                     Vuelve disponible tras el viaje
                   </p>
                 </div>
@@ -292,7 +292,7 @@
             <button
               type="button"
               (click)="openDepositModalForProtectedCredit()"
-              class="inline-flex items-center justify-center gap-2 px-6 py-4 rounded-xl bg-sky-600 text-white font-bold hover:bg-sky-600/90 transition shadow-soft"
+              class="inline-flex items-center justify-center gap-2 px-6 py-4 rounded-xl bg-accent-petrol text-white font-bold hover:bg-accent-petrol/90 transition shadow-soft"
             >
               <span>Configurar crédito protegido</span>
               <svg class="w-5 h-5" fill="none" stroke="currentColor" viewBox="0 0 24 24">
@@ -304,7 +304,7 @@
                 />
               </svg>
             </button>
-            <p class="text-xs text-center text-gray-600 dark:text-beige-200/60">
+            <p class="text-xs text-center text-charcoal-medium dark:text-pearl-light/60">
               Configura en 5 minutos
             </p>
           </div>
@@ -315,17 +315,17 @@
     <!-- Expandable Benefits Section (only for users without active protected credit) -->
     @if (protectedCreditStatus() !== 'active') {
       <section
-        class="rounded-2xl border border-sky-600/20 dark:border-sky-600/30 bg-white dark:bg-gray-800 shadow-soft overflow-hidden"
+        class="rounded-2xl border border-accent-petrol/20 dark:border-accent-petrol/30 bg-white dark:bg-anthracite shadow-soft overflow-hidden"
       >
         <!-- Collapsible Header -->
         <button
           type="button"
           (click)="toggleBenefitsSection()"
-          class="w-full px-6 py-4 flex items-center justify-between hover:bg-sky-600/5 dark:hover:bg-sky-600/10 transition-colors"
+          class="w-full px-6 py-4 flex items-center justify-between hover:bg-accent-petrol/5 dark:hover:bg-accent-petrol/10 transition-colors"
         >
           <div class="flex items-center gap-3">
             <svg
-              class="w-6 h-6 text-sky-600"
+              class="w-6 h-6 text-accent-petrol"
               fill="none"
               stroke="currentColor"
               viewBox="0 0 24 24"
@@ -338,16 +338,16 @@
               />
             </svg>
             <div class="text-left">
-              <h3 class="text-lg font-bold text-gray-900 dark:text-ivory-50">
+              <h3 class="text-lg font-bold text-smoke-black dark:text-ivory-luminous">
                 ¿Por qué usar Crédito Autorentar?
               </h3>
-              <p class="text-xs text-gray-600 dark:text-beige-200/70">
+              <p class="text-xs text-charcoal-medium dark:text-pearl-light/70">
                 Conoce los beneficios y casos de uso
               </p>
             </div>
           </div>
           <svg
-            class="w-5 h-5 text-gray-600 dark:text-beige-200 transition-transform"
+            class="w-5 h-5 text-charcoal-medium dark:text-pearl-light transition-transform"
             [class.rotate-180]="benefitsSectionExpanded()"
             fill="none"
             stroke="currentColor"
@@ -364,16 +364,12 @@
 
         <!-- Expandable Content -->
         @if (benefitsSectionExpanded()) {
-<<<<<<< HEAD
-          <div class="px-6 pb-6 pt-2 space-y-6 border-t border-gray-200 dark:border-gray-600/30 dark:border-neutral-700">
-=======
           <div
             class="px-6 pb-6 pt-2 space-y-6 border-t border-pearl-gray dark:border-gray-600/30 dark:border-neutral-700"
           >
->>>>>>> c9e3b35f
             <!-- Benefits Grid -->
             <div>
-              <h4 class="text-sm font-bold text-gray-900 dark:text-ivory-50 mb-3">
+              <h4 class="text-sm font-bold text-smoke-black dark:text-ivory-luminous mb-3">
                 Beneficios principales
               </h4>
               <div class="grid gap-3 sm:grid-cols-2">
@@ -429,15 +425,11 @@
                   </div>
                 </div>
 
-<<<<<<< HEAD
-                <div class="flex items-start gap-3 p-3 rounded-lg bg-sky-600/10 dark:bg-sky-600/20">
-=======
                 <div
                   class="flex items-start gap-3 p-3 rounded-lg bg-accent-petrol/10 dark:bg-accent-petrol/20"
                 >
->>>>>>> c9e3b35f
                   <svg
-                    class="w-5 h-5 text-sky-600 dark:text-sky-600 flex-shrink-0 mt-0.5"
+                    class="w-5 h-5 text-accent-petrol dark:text-accent-petrol flex-shrink-0 mt-0.5"
                     fill="none"
                     stroke="currentColor"
                     viewBox="0 0 24 24"
@@ -450,10 +442,10 @@
                     />
                   </svg>
                   <div>
-                    <p class="text-sm font-semibold text-sky-600 dark:text-sky-600">
+                    <p class="text-sm font-semibold text-accent-petrol dark:text-accent-petrol">
                       Se libera inmediatamente
                     </p>
-                    <p class="text-xs text-sky-600/80 dark:text-sky-600/70 mt-1">
+                    <p class="text-xs text-accent-petrol/80 dark:text-accent-petrol/70 mt-1">
                       Después de cada viaje completado, el crédito vuelve a estar disponible
                     </p>
                   </div>
@@ -489,17 +481,13 @@
 
             <!-- Use Cases -->
             <div>
-              <h4 class="text-sm font-bold text-gray-900 dark:text-ivory-50 mb-3">
+              <h4 class="text-sm font-bold text-smoke-black dark:text-ivory-luminous mb-3">
                 Casos de uso ideales
               </h4>
               <ul class="space-y-2">
-<<<<<<< HEAD
-                <li class="flex items-start gap-2 text-sm text-gray-600 dark:text-beige-200">
-=======
                 <li
                   class="flex items-start gap-2 text-sm text-charcoal-medium dark:text-pearl-light"
                 >
->>>>>>> c9e3b35f
                   <svg
                     class="w-5 h-5 text-primary-600 dark:text-primary-400 flex-shrink-0 mt-0.5"
                     fill="none"
@@ -518,13 +506,9 @@
                     compras internacionales
                   </span>
                 </li>
-<<<<<<< HEAD
-                <li class="flex items-start gap-2 text-sm text-gray-600 dark:text-beige-200">
-=======
                 <li
                   class="flex items-start gap-2 text-sm text-charcoal-medium dark:text-pearl-light"
                 >
->>>>>>> c9e3b35f
                   <svg
                     class="w-5 h-5 text-primary-600 dark:text-primary-400 flex-shrink-0 mt-0.5"
                     fill="none"
@@ -543,13 +527,9 @@
                     simplificar el proceso
                   </span>
                 </li>
-<<<<<<< HEAD
-                <li class="flex items-start gap-2 text-sm text-gray-600 dark:text-beige-200">
-=======
                 <li
                   class="flex items-start gap-2 text-sm text-charcoal-medium dark:text-pearl-light"
                 >
->>>>>>> c9e3b35f
                   <svg
                     class="w-5 h-5 text-primary-600 dark:text-primary-400 flex-shrink-0 mt-0.5"
                     fill="none"
@@ -576,7 +556,7 @@
               <button
                 type="button"
                 (click)="openDepositModalForProtectedCredit()"
-                class="w-full inline-flex items-center justify-center gap-2 px-6 py-3 rounded-xl bg-sky-600 text-white font-bold hover:bg-sky-600/90 transition shadow-soft"
+                class="w-full inline-flex items-center justify-center gap-2 px-6 py-3 rounded-xl bg-accent-petrol text-white font-bold hover:bg-accent-petrol/90 transition shadow-soft"
               >
                 <span>Configurar crédito protegido ahora</span>
                 <svg class="w-5 h-5" fill="none" stroke="currentColor" viewBox="0 0 24 24">
@@ -598,19 +578,19 @@
     <section class="grid gap-6 lg:grid-cols-3">
       <div class="lg:col-span-2 space-y-6">
         <section
-          class="rounded-2xl border border-gray-200 dark:border-gray-600/70 dark:border-neutral-800/70 bg-white dark:bg-gray-800 p-6 shadow-soft"
+          class="rounded-2xl border border-pearl-gray dark:border-gray-600/70 dark:border-neutral-800/70 bg-white dark:bg-anthracite p-6 shadow-soft"
         >
           <div class="flex flex-wrap items-start justify-between gap-4">
             <div>
               <p
-                class="text-xs uppercase tracking-wide text-gray-600 dark:text-beige-200/70 dark:text-beige-200/60"
+                class="text-xs uppercase tracking-wide text-charcoal-medium dark:text-pearl-light/70 dark:text-pearl-light/60"
               >
                 Protección de reservas
               </p>
-              <h2 class="text-2xl font-semibold text-gray-900 dark:text-ivory-50 mt-1">
+              <h2 class="text-2xl font-semibold text-smoke-black dark:text-ivory-luminous mt-1">
                 Crédito Autorentar
               </h2>
-              <p class="text-sm text-gray-600 dark:text-beige-200/70 mt-1">
+              <p class="text-sm text-charcoal-medium dark:text-pearl-light/70 mt-1">
                 Elegí cómo garantizar tus viajes: tarjeta de crédito o crédito protegido dentro de
                 la plataforma.
               </p>
@@ -618,7 +598,7 @@
             <button
               type="button"
               (click)="openDepositModal()"
-              class="px-4 py-2 rounded-lg border border-primary-200 text-primary-700 dark:text-sky-600 font-semibold hover:bg-primary-50 dark:hover:bg-sky-600/10 transition"
+              class="px-4 py-2 rounded-lg border border-primary-200 text-primary-700 dark:text-accent-petrol font-semibold hover:bg-primary-50 dark:hover:bg-accent-petrol/10 transition"
             >
               Configurar crédito
             </button>
@@ -641,7 +621,7 @@
                 >
                   Crédito protegido
                 </p>
-                <p class="text-lg font-semibold text-gray-900 dark:text-warning-50">
+                <p class="text-lg font-semibold text-smoke-black dark:text-warning-50">
                   USD {{ protectedCreditBalance() / 100 | number: '1.2-2' }}
                 </p>
                 <p class="text-xs text-warning-700/80 dark:text-warning-200/80 mt-1">
@@ -656,7 +636,7 @@
                 >
                   Transferible (in-app)
                 </p>
-                <p class="text-lg font-semibold text-gray-900 dark:text-success-50">
+                <p class="text-lg font-semibold text-smoke-black dark:text-success-50">
                   USD {{ transferableBalance() / 100 | number: '1.2-2' }}
                 </p>
                 <p class="text-xs text-success-700/80 dark:text-success-100/70 mt-1">
@@ -664,35 +644,27 @@
                 </p>
               </div>
               <div
-                class="rounded-xl border border-gray-200 dark:border-gray-600/60 dark:border-neutral-700 px-3 py-3 bg-white dark:bg-gray-700/80 dark:bg-gray-700/80"
+                class="rounded-xl border border-pearl-gray dark:border-gray-600/60 dark:border-neutral-700 px-3 py-3 bg-white dark:bg-slate-deep/80 dark:bg-slate-deep/80"
               >
                 <p
-                  class="text-xs uppercase tracking-wide text-gray-600 dark:text-beige-200/70 dark:text-beige-200/70"
+                  class="text-xs uppercase tracking-wide text-charcoal-medium dark:text-pearl-light/70 dark:text-pearl-light/70"
                 >
                   Retirable (off-ramp)
                 </p>
-                <p class="text-lg font-semibold text-gray-900 dark:text-ivory-50">
+                <p class="text-lg font-semibold text-smoke-black dark:text-ivory-luminous">
                   USD {{ withdrawableBalance() / 100 | number: '1.2-2' }}
                 </p>
-<<<<<<< HEAD
-                <p class="text-xs text-gray-600 dark:text-beige-200/70 dark:text-beige-200/60 mt-1">
-=======
                 <p
                   class="text-xs text-charcoal-medium dark:text-pearl-light/70 dark:text-pearl-light/60 mt-1"
                 >
->>>>>>> c9e3b35f
                   Disponible para tu cuenta bancaria
                 </p>
               </div>
             </div>
 
-<<<<<<< HEAD
-            <p class="text-xs text-gray-600 dark:text-beige-200/80 dark:text-beige-200/70">
-=======
             <p
               class="text-xs text-charcoal-medium dark:text-pearl-light/80 dark:text-pearl-light/70"
             >
->>>>>>> c9e3b35f
               Los fondos bloqueados se liberan automáticamente cuando finalizan tus reservas. Podés
               sumar saldo retirables para completar pagos o solicitar retiros cuando quieras.
             </p>
@@ -710,19 +682,19 @@
         }
 
         <section
-          class="rounded-2xl border border-gray-200 dark:border-gray-600/70 dark:border-neutral-800/70 bg-white dark:bg-gray-800 p-5 shadow-soft"
+          class="rounded-2xl border border-pearl-gray dark:border-gray-600/70 dark:border-neutral-800/70 bg-white dark:bg-anthracite p-5 shadow-soft"
         >
-          <h3 class="text-base font-semibold text-gray-900 dark:text-ivory-50 mb-2">
+          <h3 class="text-base font-semibold text-smoke-black dark:text-ivory-luminous mb-2">
             Acciones rápidas
           </h3>
-          <p class="text-sm text-gray-600 dark:text-beige-200/70 mb-4">
+          <p class="text-sm text-charcoal-medium dark:text-pearl-light/70 mb-4">
             Sumá fondos, transfere a otros usuarios o retiralos cuando lo necesites.
           </p>
           <div class="flex flex-col gap-3">
             <button
               type="button"
               (click)="openDepositModal()"
-              class="w-full inline-flex items-center justify-between rounded-lg border border-primary-100 text-primary-700 dark:text-sky-600 px-4 py-3 font-semibold hover:bg-primary-50 dark:hover:bg-sky-600/10 transition"
+              class="w-full inline-flex items-center justify-between rounded-lg border border-primary-100 text-primary-700 dark:text-accent-petrol px-4 py-3 font-semibold hover:bg-primary-50 dark:hover:bg-accent-petrol/10 transition"
             >
               Depositar
               <span aria-hidden="true">→</span>
@@ -730,7 +702,7 @@
             <button
               type="button"
               (click)="goToTransfer()"
-              class="w-full inline-flex items-center justify-between rounded-lg border border-gray-200 dark:border-neutral-700 text-gray-600 dark:text-beige-200 px-4 py-3 font-semibold hover:border-primary-300 transition"
+              class="w-full inline-flex items-center justify-between rounded-lg border border-pearl-gray dark:border-neutral-700 text-charcoal-medium dark:text-pearl-light px-4 py-3 font-semibold hover:border-primary-300 transition"
             >
               Transferir
               <span aria-hidden="true">→</span>
@@ -738,7 +710,7 @@
             <button
               type="button"
               (click)="setActiveTab('withdrawals')"
-              class="w-full inline-flex items-center justify-between rounded-lg border border-gray-200 dark:border-neutral-700 text-gray-600 dark:text-beige-200 px-4 py-3 font-semibold hover:border-primary-300 transition"
+              class="w-full inline-flex items-center justify-between rounded-lg border border-pearl-gray dark:border-neutral-700 text-charcoal-medium dark:text-pearl-light px-4 py-3 font-semibold hover:border-primary-300 transition"
             >
               Retirar
               <span aria-hidden="true">→</span>
@@ -750,19 +722,19 @@
 
     <!-- Transactions & Withdrawals -->
     <section
-      class="rounded-3xl border border-gray-200 dark:border-gray-600/70 dark:border-neutral-800/70 bg-white dark:bg-gray-800 p-6 shadow-soft"
+      class="rounded-3xl border border-pearl-gray dark:border-gray-600/70 dark:border-neutral-800/70 bg-white dark:bg-anthracite p-6 shadow-soft"
     >
       <div class="flex flex-col lg:flex-row lg:items-center lg:justify-between gap-4">
         <div>
           <p
-            class="text-xs uppercase tracking-wide text-gray-600 dark:text-beige-200/70 dark:text-beige-200/60"
+            class="text-xs uppercase tracking-wide text-charcoal-medium dark:text-pearl-light/70 dark:text-pearl-light/60"
           >
             Movimientos y retiros
           </p>
-          <h2 class="text-2xl font-bold text-gray-900 dark:text-ivory-50">
+          <h2 class="text-2xl font-bold text-smoke-black dark:text-ivory-luminous">
             Historial y gestión
           </h2>
-          <p class="text-sm text-gray-600 dark:text-beige-200/70">
+          <p class="text-sm text-charcoal-medium dark:text-pearl-light/70">
             Consulta depósitos, cargos y gestiona tus solicitudes de retiro desde un mismo lugar.
           </p>
         </div>
@@ -770,18 +742,18 @@
           <button
             type="button"
             (click)="setActiveTab('transactions')"
-            [class.bg-sky-600]="activeTab() === 'transactions'"
+            [class.bg-accent-petrol]="activeTab() === 'transactions'"
             [class.text-white]="activeTab() === 'transactions'"
-            class="px-4 py-2 text-sm font-semibold rounded-xl border border-transparent text-gray-600 dark:text-beige-200 hover:bg-sky-600/10 dark:hover:bg-gray-700/80 transition"
+            class="px-4 py-2 text-sm font-semibold rounded-xl border border-transparent text-charcoal-medium dark:text-pearl-light hover:bg-accent-petrol/10 dark:hover:bg-slate-deep/80 transition"
           >
             Transacciones
           </button>
           <button
             type="button"
             (click)="setActiveTab('withdrawals')"
-            [class.bg-sky-600]="activeTab() === 'withdrawals'"
+            [class.bg-accent-petrol]="activeTab() === 'withdrawals'"
             [class.text-white]="activeTab() === 'withdrawals'"
-            class="px-4 py-2 text-sm font-semibold rounded-xl border border-transparent text-gray-600 dark:text-beige-200 hover:bg-sky-600/10 dark:hover:bg-gray-700/80 transition"
+            class="px-4 py-2 text-sm font-semibold rounded-xl border border-transparent text-charcoal-medium dark:text-pearl-light hover:bg-accent-petrol/10 dark:hover:bg-slate-deep/80 transition"
           >
             Retiros
           </button>
@@ -796,25 +768,25 @@
         @if (activeTab() === 'withdrawals') {
           <div class="space-y-6">
             <div class="flex items-center justify-between mb-2">
-              <h3 class="text-lg font-semibold text-gray-900 dark:text-ivory-50">
+              <h3 class="text-lg font-semibold text-smoke-black dark:text-ivory-luminous">
                 Gestión de Retiros
               </h3>
               <div class="flex gap-2">
                 <button
                   type="button"
                   (click)="setWithdrawalMode('form')"
-                  [class.bg-sky-600]="withdrawalMode() === 'form'"
+                  [class.bg-accent-petrol]="withdrawalMode() === 'form'"
                   [class.text-white]="withdrawalMode() === 'form'"
-                  class="px-3 py-2 text-sm font-medium rounded-lg border border-transparent text-gray-600 dark:text-beige-200 hover:bg-sky-600/10 dark:hover:bg-gray-700/80 transition"
+                  class="px-3 py-2 text-sm font-medium rounded-lg border border-transparent text-charcoal-medium dark:text-pearl-light hover:bg-accent-petrol/10 dark:hover:bg-slate-deep/80 transition"
                 >
                   Solicitar retiro
                 </button>
                 <button
                   type="button"
                   (click)="setWithdrawalMode('accounts')"
-                  [class.bg-sky-600]="withdrawalMode() === 'accounts'"
+                  [class.bg-accent-petrol]="withdrawalMode() === 'accounts'"
                   [class.text-white]="withdrawalMode() === 'accounts'"
-                  class="px-3 py-2 text-sm font-medium rounded-lg border border-transparent text-gray-600 dark:text-beige-200 hover:bg-sky-600/10 dark:hover:bg-gray-700/80 transition"
+                  class="px-3 py-2 text-sm font-medium rounded-lg border border-transparent text-charcoal-medium dark:text-pearl-light hover:bg-accent-petrol/10 dark:hover:bg-slate-deep/80 transition"
                 >
                   Cuentas bancarias
                 </button>
@@ -835,7 +807,7 @@
                   <div class="info-card-warm">
                     <div class="flex items-start gap-3">
                       <svg
-                        class="w-5 h-5 text-beige-400 mt-0.5 flex-shrink-0"
+                        class="w-5 h-5 text-accent-warm mt-0.5 flex-shrink-0"
                         fill="none"
                         stroke="currentColor"
                         viewBox="0 0 24 24"
@@ -848,13 +820,13 @@
                         ></path>
                       </svg>
                       <div class="flex-1">
-                        <p class="text-sm text-gray-900 dark:text-beige-200">
+                        <p class="text-sm text-smoke-black dark:text-pearl-light">
                           Aún no registraste cuentas bancarias.
                         </p>
                         <button
                           type="button"
                           (click)="setWithdrawalMode('accounts')"
-                          class="mt-2 text-sm font-medium text-beige-400 dark:text-beige-200 hover:text-sky-600 dark:hover:text-ivory-50 underline transition"
+                          class="mt-2 text-sm font-medium text-accent-warm dark:text-pearl-light hover:text-accent-petrol dark:hover:text-ivory-luminous underline transition"
                         >
                           Agregar cuenta bancaria
                         </button>
@@ -863,7 +835,7 @@
                   </div>
                 }
 
-                <div class="border-t border-gray-200 dark:border-gray-700 pt-6">
+                <div class="border-t border-pearl-gray dark:border-slate-deep pt-6">
                   <app-withdrawal-history
                     [requests]="withdrawalRequests()"
                     [loading]="loading().fetchingRequests"
@@ -883,7 +855,7 @@
                   (deleteAccount)="handleDeleteAccount($event)"
                 ></app-bank-accounts-list>
 
-                <div class="border-t border-gray-200 dark:border-gray-700 pt-6">
+                <div class="border-t border-pearl-gray dark:border-slate-deep pt-6">
                   <h4 class="text-base font-semibold mb-4">Agregar nueva cuenta</h4>
                   <app-bank-account-form
                     (submitAccount)="handleAddBankAccount($event)"
@@ -898,12 +870,12 @@
 
     <!-- Gradient CTA -->
     <section
-      class="bg-gradient-to-r from-sky-600 to-beige-400 rounded-2xl shadow-elevated p-6 text-white"
+      class="bg-gradient-to-r from-accent-petrol to-accent-warm rounded-2xl shadow-elevated p-6 text-white"
     >
       <div class="flex flex-col md:flex-row items-center justify-between gap-4">
         <div>
           <h2 class="text-2xl font-bold mb-2">Gestiona tu dinero fácilmente</h2>
-          <p class="text-sm text-ivory-100/90">
+          <p class="text-sm text-ivory-soft/90">
             Carga fondos, transfiere a otros usuarios o retira tus ganancias a tu cuenta bancaria
             cuando lo necesites.
           </p>
@@ -912,21 +884,21 @@
           <button
             type="button"
             (click)="openDepositModal()"
-            class="px-5 py-3 bg-white dark:bg-gray-700 text-sky-600 font-semibold rounded-xl hover:bg-beige-100 transition"
+            class="px-5 py-3 bg-white dark:bg-slate-deep text-accent-petrol font-semibold rounded-xl hover:bg-sand-light transition"
           >
             Depositar
           </button>
           <button
             type="button"
             (click)="goToTransfer()"
-            class="px-5 py-3 bg-white dark:bg-gray-700/20 border border-white/40 text-white font-semibold rounded-xl hover:bg-white dark:bg-gray-700/30 transition"
+            class="px-5 py-3 bg-white dark:bg-slate-deep/20 border border-white/40 text-white font-semibold rounded-xl hover:bg-white dark:bg-slate-deep/30 transition"
           >
             Transferir
           </button>
           <button
             type="button"
             (click)="setActiveTab('withdrawals')"
-            class="px-5 py-3 bg-sky-600/80 text-white font-semibold rounded-xl hover:bg-sky-600 transition"
+            class="px-5 py-3 bg-accent-petrol/80 text-white font-semibold rounded-xl hover:bg-accent-petrol transition"
           >
             Retirar
           </button>
@@ -941,11 +913,11 @@
 
     <!-- Help -->
     <section class="text-center">
-      <p class="text-sm text-gray-600 dark:text-beige-200/70">
+      <p class="text-sm text-charcoal-medium dark:text-pearl-light/70">
         ¿Necesitas más ayuda?
         <a
           href="mailto:autorentardev@gmail.com"
-          class="text-sky-600 hover:text-beige-400 font-semibold ml-1 transition"
+          class="text-accent-petrol hover:text-accent-warm font-semibold ml-1 transition"
           >Contacta a soporte</a
         >
       </p>
