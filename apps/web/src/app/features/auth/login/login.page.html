--- conflicted
+++ resolved
@@ -2,13 +2,6 @@
   <div class="w-full max-w-md">
     <!-- Logo -->
     <div class="text-center mb-8">
-<<<<<<< HEAD
-      <div class="h-16 flex items-center justify-center mb-4">
-        <img
-          src="/assets/images/autorentar-logo.png"
-          alt="Autorentar"
-          class="h-full w-auto object-contain scale-[2]"
-=======
       <div class="h-20 flex items-center justify-center mb-4">
         <img
           ngSrc="/assets/images/autorentar-logo.png"
@@ -17,7 +10,6 @@
           height="500"
           priority
           class="h-full w-auto object-contain"
->>>>>>> 5fc42ab5
         />
       </div>
       <h1 class="text-3xl font-bold text-smoke-black dark:text-ivory-luminous mb-2">Bienvenido de vuelta</h1>
@@ -25,22 +17,6 @@
     </div>
 
     <!-- Card -->
-<<<<<<< HEAD
-    <div class="card-premium p-8">
-      <form class="space-y-6" [formGroup]="form" (ngSubmit)="submit()">
-        <!-- Email -->
-        <div>
-          <label class="block text-sm font-medium text-smoke-black dark:text-ivory-luminous mb-2">
-            Email
-          </label>
-          <input
-            type="email"
-            formControlName="email"
-            autocomplete="email"
-            placeholder="tu@email.com"
-            class="w-full rounded-lg border px-4 py-3 text-sm transition-all focus:outline-none focus:ring-2"
-            [class.border-pearl-gray]="!form.controls.email.touched || !form.controls.email.invalid"
-=======
     <div class="card-premium p-8 bg-white dark:bg-anthracite">
       <!-- Google Sign In Button -->
       <button
@@ -89,24 +65,12 @@
             class="w-full rounded-lg border px-4 py-3 text-sm transition-all focus:outline-none focus:ring-2 bg-white dark:bg-slate-deep text-smoke-black dark:text-ivory-luminous"
             [class.border-pearl-gray]="!form.controls.email.touched || !form.controls.email.invalid"
             [class.dark:border-charcoal-medium]="!form.controls.email.touched || !form.controls.email.invalid"
->>>>>>> 5fc42ab5
             [class.border-red-500]="form.controls.email.touched && form.controls.email.invalid"
             [class.focus:ring-accent-petrol]="!form.controls.email.touched || !form.controls.email.invalid"
             [class.focus:border-accent-petrol]="!form.controls.email.touched || !form.controls.email.invalid"
           />
           <p
             *ngIf="form.controls.email.touched && form.controls.email.errors?.['required']"
-<<<<<<< HEAD
-            class="mt-2 text-xs text-red-600"
-          >
-            ⚠️ El email es obligatorio
-          </p>
-          <p
-            *ngIf="form.controls.email.touched && form.controls.email.errors?.['email']"
-            class="mt-2 text-xs text-red-600"
-          >
-            ⚠️ Formato de email inválido
-=======
             id="login-email-error"
             class="mt-2 text-xs text-red-600"
             role="alert"
@@ -120,33 +84,21 @@
             role="alert"
           >
             Formato de email inválido
->>>>>>> 5fc42ab5
           </p>
         </div>
 
         <!-- Password -->
         <div>
-<<<<<<< HEAD
-          <label class="block text-sm font-medium text-smoke-black dark:text-ivory-luminous mb-2">
-            Contraseña
-          </label>
-          <input
-=======
           <label for="login-password" class="block text-sm font-medium text-smoke-black dark:text-ivory-luminous mb-2">
             Contraseña<span aria-hidden="true"> *</span>
           </label>
           <input
             id="login-password"
             name="password"
->>>>>>> 5fc42ab5
             type="password"
             formControlName="password"
             autocomplete="current-password"
             placeholder="••••••••"
-<<<<<<< HEAD
-            class="w-full rounded-lg border px-4 py-3 text-sm transition-all focus:outline-none focus:ring-2"
-            [class.border-pearl-gray]="!form.controls.password.touched || !form.controls.password.invalid"
-=======
             required
             aria-required="true"
             [attr.aria-invalid]="form.controls.password.touched && form.controls.password.invalid ? 'true' : null"
@@ -154,24 +106,12 @@
             class="w-full rounded-lg border px-4 py-3 text-sm transition-all focus:outline-none focus:ring-2 bg-white dark:bg-slate-deep text-smoke-black dark:text-ivory-luminous"
             [class.border-pearl-gray]="!form.controls.password.touched || !form.controls.password.invalid"
             [class.dark:border-charcoal-medium]="!form.controls.password.touched || !form.controls.password.invalid"
->>>>>>> 5fc42ab5
             [class.border-red-500]="form.controls.password.touched && form.controls.password.invalid"
             [class.focus:ring-accent-petrol]="!form.controls.password.touched || !form.controls.password.invalid"
             [class.focus:border-accent-petrol]="!form.controls.password.touched || !form.controls.password.invalid"
           />
           <p
             *ngIf="form.controls.password.touched && form.controls.password.errors?.['required']"
-<<<<<<< HEAD
-            class="mt-2 text-xs text-red-600"
-          >
-            ⚠️ La contraseña es obligatoria
-          </p>
-          <p
-            *ngIf="form.controls.password.touched && form.controls.password.errors?.['minlength']"
-            class="mt-2 text-xs text-red-600"
-          >
-            ⚠️ La contraseña debe tener al menos 6 caracteres
-=======
             id="login-password-error"
             class="mt-2 text-xs text-red-600"
             role="alert"
@@ -185,16 +125,11 @@
             role="alert"
           >
             La contraseña debe tener al menos 6 caracteres
->>>>>>> 5fc42ab5
           </p>
         </div>
 
         <!-- Error Message -->
-<<<<<<< HEAD
-        <div *ngIf="error()" class="bg-red-50 border border-red-200 rounded-lg p-3">
-=======
         <div *ngIf="error()" class="bg-red-50 border border-red-200 rounded-lg p-3" role="alert" aria-live="polite">
->>>>>>> 5fc42ab5
           <p class="text-sm text-red-700">{{ error() }}</p>
         </div>
 
@@ -206,11 +141,7 @@
         >
           <span *ngIf="!loading()">Ingresar</span>
           <span *ngIf="loading()" class="flex items-center justify-center gap-2">
-<<<<<<< HEAD
-            <svg class="animate-spin h-4 w-4" fill="none" viewBox="0 0 24 24">
-=======
             <svg class="animate-spin h-4 w-4" fill="none" viewBox="0 0 24 24" aria-hidden="true">
->>>>>>> 5fc42ab5
               <circle class="opacity-25" cx="12" cy="12" r="10" stroke="currentColor" stroke-width="4"></circle>
               <path class="opacity-75" fill="currentColor" d="M4 12a8 8 0 018-8V0C5.373 0 0 5.373 0 12h4zm2 5.291A7.962 7.962 0 014 12H0c0 3.042 1.135 5.824 3 7.938l3-2.647z"></path>
             </svg>
