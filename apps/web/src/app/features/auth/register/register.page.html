--- conflicted
+++ resolved
@@ -15,45 +15,6 @@
 
     <!-- Card -->
     <div class="card-premium p-8">
-<<<<<<< HEAD
-      <form class="space-y-6" [formGroup]="form" (ngSubmit)="submit()">
-        <!-- Full Name -->
-        <div>
-          <label class="block text-sm font-medium text-smoke-black dark:text-ivory-luminous mb-2">
-            Nombre completo
-          </label>
-          <input
-            type="text"
-            formControlName="fullName"
-            autocomplete="name"
-            placeholder="Juan Pérez"
-            class="w-full rounded-lg border px-4 py-3 text-sm transition-all focus:outline-none focus:ring-2"
-            [class.border-pearl-gray]="!form.controls.fullName.touched || !form.controls.fullName.invalid"
-            [class.border-red-500]="form.controls.fullName.touched && form.controls.fullName.invalid"
-            [class.focus:ring-accent-petrol]="!form.controls.fullName.touched || !form.controls.fullName.invalid"
-            [class.focus:border-accent-petrol]="!form.controls.fullName.touched || !form.controls.fullName.invalid"
-          />
-          <p
-            *ngIf="form.controls.fullName.touched && form.controls.fullName.errors?.['required']"
-            class="mt-2 text-xs text-red-600"
-          >
-            ⚠️ El nombre completo es obligatorio
-          </p>
-          <p
-            *ngIf="form.controls.fullName.touched && form.controls.fullName.errors?.['minlength']"
-            class="mt-2 text-xs text-red-600"
-          >
-            ⚠️ El nombre debe tener al menos 3 caracteres
-          </p>
-        </div>
-
-        <!-- Email -->
-        <div>
-          <label class="block text-sm font-medium text-smoke-black dark:text-ivory-luminous mb-2">
-            Email
-          </label>
-          <input
-=======
       <!-- Google Sign Up Button -->
       <button
         type="button"
@@ -128,18 +89,14 @@
           </label>
           <input
             id="register-email"
->>>>>>> 5fc42ab5
             type="email"
             formControlName="email"
             autocomplete="email"
             placeholder="tu@email.com"
-<<<<<<< HEAD
-=======
             required
             aria-required="true"
             [attr.aria-invalid]="form.controls.email.touched && form.controls.email.invalid ? 'true' : null"
             [attr.aria-describedby]="form.controls.email.touched && form.controls.email.invalid ? 'register-email-error' : null"
->>>>>>> 5fc42ab5
             class="w-full rounded-lg border px-4 py-3 text-sm transition-all focus:outline-none focus:ring-2"
             [class.border-pearl-gray]="!form.controls.email.touched || !form.controls.email.invalid"
             [class.border-red-500]="form.controls.email.touched && form.controls.email.invalid"
@@ -148,17 +105,6 @@
           />
           <p
             *ngIf="form.controls.email.touched && form.controls.email.errors?.['required']"
-<<<<<<< HEAD
-            class="mt-2 text-xs text-red-600"
-          >
-            ⚠️ El email es obligatorio
-          </p>
-          <p
-            *ngIf="form.controls.email.touched && form.controls.email.errors?.['email']"
-            class="mt-2 text-xs text-red-600"
-          >
-            ⚠️ Formato de email inválido
-=======
             id="register-email-error"
             class="mt-2 text-xs text-red-600"
             role="alert"
@@ -172,35 +118,24 @@
             role="alert"
           >
             Formato de email inválido
->>>>>>> 5fc42ab5
           </p>
         </div>
 
         <!-- Password -->
         <div>
-<<<<<<< HEAD
-          <label class="block text-sm font-medium text-smoke-black dark:text-ivory-luminous mb-2">
-            Contraseña
-          </label>
-          <input
-=======
           <label for="register-password" class="block text-sm font-medium text-smoke-black dark:text-ivory-luminous mb-2">
             Contraseña<span aria-hidden="true"> *</span>
           </label>
           <input
             id="register-password"
->>>>>>> 5fc42ab5
             type="password"
             formControlName="password"
             autocomplete="new-password"
             placeholder="••••••••"
-<<<<<<< HEAD
-=======
             required
             aria-required="true"
             [attr.aria-invalid]="form.controls.password.touched && form.controls.password.invalid ? 'true' : null"
             [attr.aria-describedby]="form.controls.password.touched && form.controls.password.invalid ? 'register-password-error' : 'register-password-hint'"
->>>>>>> 5fc42ab5
             class="w-full rounded-lg border px-4 py-3 text-sm transition-all focus:outline-none focus:ring-2"
             [class.border-pearl-gray]="!form.controls.password.touched || !form.controls.password.invalid"
             [class.border-red-500]="form.controls.password.touched && form.controls.password.invalid"
@@ -209,19 +144,6 @@
           />
           <p
             *ngIf="form.controls.password.touched && form.controls.password.errors?.['required']"
-<<<<<<< HEAD
-            class="mt-2 text-xs text-red-600"
-          >
-            ⚠️ La contraseña es obligatoria
-          </p>
-          <p
-            *ngIf="form.controls.password.touched && form.controls.password.errors?.['minlength']"
-            class="mt-2 text-xs text-red-600"
-          >
-            ⚠️ La contraseña debe tener al menos 8 caracteres
-          </p>
-          <p class="mt-2 text-xs text-charcoal-medium dark:text-pearl-light">
-=======
             id="register-password-error"
             class="mt-2 text-xs text-red-600"
             role="alert"
@@ -237,21 +159,14 @@
             La contraseña debe tener al menos 8 caracteres
           </p>
           <p id="register-password-hint" class="mt-2 text-xs text-charcoal-medium dark:text-pearl-light">
->>>>>>> 5fc42ab5
             Usá al menos 8 caracteres con mayúsculas, minúsculas y números
           </p>
         </div>
 
         <!-- Success Message -->
-<<<<<<< HEAD
-        <div *ngIf="message()" class="bg-green-50 border border-green-200 rounded-lg p-3">
-          <p class="text-sm text-green-700 flex items-center gap-2">
-            <svg class="w-4 h-4" fill="currentColor" viewBox="0 0 20 20">
-=======
         <div *ngIf="message()" class="bg-green-50 border border-green-200 rounded-lg p-3" role="status" aria-live="polite">
           <p class="text-sm text-green-700 flex items-center gap-2">
             <svg class="w-4 h-4" fill="currentColor" viewBox="0 0 20 20" aria-hidden="true">
->>>>>>> 5fc42ab5
               <path fill-rule="evenodd" d="M10 18a8 8 0 100-16 8 8 0 000 16zm3.707-9.293a1 1 0 00-1.414-1.414L9 10.586 7.707 9.293a1 1 0 00-1.414 1.414l2 2a1 1 0 001.414 0l4-4z" clip-rule="evenodd"/>
             </svg>
             {{ message() }}
@@ -259,11 +174,7 @@
         </div>
 
         <!-- Error Message -->
-<<<<<<< HEAD
-        <div *ngIf="error()" class="bg-red-50 border border-red-200 rounded-lg p-3">
-=======
         <div *ngIf="error()" class="bg-red-50 border border-red-200 rounded-lg p-3" role="alert" aria-live="polite">
->>>>>>> 5fc42ab5
           <p class="text-sm text-red-700">{{ error() }}</p>
         </div>
 
@@ -275,11 +186,7 @@
         >
           <span *ngIf="!loading()">Crear cuenta</span>
           <span *ngIf="loading()" class="flex items-center justify-center gap-2">
-<<<<<<< HEAD
-            <svg class="animate-spin h-4 w-4" fill="none" viewBox="0 0 24 24">
-=======
             <svg class="animate-spin h-4 w-4" fill="none" viewBox="0 0 24 24" aria-hidden="true">
->>>>>>> 5fc42ab5
               <circle class="opacity-25" cx="12" cy="12" r="10" stroke="currentColor" stroke-width="4"></circle>
               <path class="opacity-75" fill="currentColor" d="M4 12a8 8 0 018-8V0C5.373 0 0 5.373 0 12h4zm2 5.291A7.962 7.962 0 014 12H0c0 3.042 1.135 5.824 3 7.938l3-2.647z"></path>
             </svg>
