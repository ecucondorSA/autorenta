--- conflicted
+++ resolved
@@ -22,15 +22,9 @@
   <!-- Loading State -->
   <div
     *ngIf="loading()"
-<<<<<<< HEAD
-    class="rounded-xl border border-slate-200 bg-white p-8 text-center shadow-sm"
-  >
-    <p class="text-slate-500">Cargando perfil...</p>
-=======
     class="card-premium p-6 sm:p-8 text-center shadow-soft"
   >
     <p class="text-charcoal-medium dark:text-pearl-light/70">Cargando perfil...</p>
->>>>>>> 5fc42ab5
   </div>
 
   <!-- Profile Content -->
@@ -55,11 +49,7 @@
                 class="h-full w-full object-cover"
               />
               <ng-template #placeholderAvatar>
-<<<<<<< HEAD
-                <svg class="h-16 w-16 text-slate-400" fill="currentColor" viewBox="0 0 24 24">
-=======
                 <svg class="h-16 w-16 text-charcoal-medium dark:text-pearl-light/60" fill="currentColor" viewBox="0 0 24 24">
->>>>>>> 5fc42ab5
                   <path
                     d="M24 20.993V24H0v-2.996A14.977 14.977 0 0112.004 15c4.904 0 9.26 2.354 11.996 5.993zM16.002 8.999a4 4 0 11-8 0 4 4 0 018 0z"
                   />
@@ -196,20 +186,7 @@
             <div>
               <p class="text-sm font-medium text-ash-gray dark:text-pearl-light/70">Rol</p>
               <div class="mt-2">
-<<<<<<< HEAD
-                <span
-                  class="inline-flex rounded-full px-3 py-1 text-sm font-semibold"
-                  [class]="
-                    profile()?.role === 'owner'
-                      ? 'bg-purple-100 text-purple-800'
-                      : profile()?.role === 'renter'
-                        ? 'bg-blue-100 text-blue-800'
-                        : 'bg-green-100 text-green-800'
-                  "
-                >
-=======
                 <span class="badge-status badge-info">
->>>>>>> 5fc42ab5
                   {{
                     profile()?.role === 'owner'
                       ? 'Locador'
@@ -277,19 +254,6 @@
             </div>
 
             <!-- Contact Information -->
-<<<<<<< HEAD
-            <div class="space-y-3 pt-4 border-t border-slate-200">
-              <h3 class="text-sm font-semibold text-slate-900">Contacto</h3>
-              <div *ngIf="profile()?.phone">
-                <p class="text-sm font-medium text-slate-500">Teléfono</p>
-                <p class="mt-1 text-base text-slate-900">{{ profile()?.phone }}</p>
-              </div>
-              <div *ngIf="profile()?.whatsapp">
-                <p class="text-sm font-medium text-slate-500">WhatsApp</p>
-                <p class="mt-1 text-base text-slate-900">{{ profile()?.whatsapp }}</p>
-              </div>
-              <div *ngIf="!profile()?.phone && !profile()?.whatsapp" class="text-sm text-slate-500 italic">
-=======
             <div class="space-y-3 pt-4 border-t border-pearl-gray dark:border-slate-deep/70">
               <h3 class="text-sm font-semibold text-smoke-black dark:text-ivory-luminous">Contacto</h3>
               <div *ngIf="profile()?.phone">
@@ -301,22 +265,11 @@
                 <p class="mt-1 text-base text-smoke-black dark:text-ivory-luminous">{{ profile()?.whatsapp }}</p>
               </div>
               <div *ngIf="!profile()?.phone && !profile()?.whatsapp" class="text-sm text-ash-gray dark:text-pearl-light/60 italic">
->>>>>>> 5fc42ab5
                 No has agregado información de contacto
               </div>
             </div>
 
             <!-- Driver License -->
-<<<<<<< HEAD
-            <div class="space-y-3 pt-4 border-t border-slate-200">
-              <div class="flex items-center justify-between">
-                <h3 class="text-sm font-semibold text-slate-900">Licencia de Conducir</h3>
-                <span
-                  *ngIf="profile()?.is_driver_verified"
-                  class="inline-flex items-center gap-1 rounded-full bg-green-100 px-2 py-1 text-xs font-semibold text-green-800"
-                >
-                  <svg class="h-3 w-3" fill="currentColor" viewBox="0 0 20 20">
-=======
             <div class="space-y-3 pt-4 border-t border-pearl-gray dark:border-slate-deep/70">
               <div class="flex items-center justify-between">
                 <h3 class="text-sm font-semibold text-smoke-black dark:text-ivory-luminous">Licencia de Conducir</h3>
@@ -325,29 +278,12 @@
                   class="badge-status badge-success"
                 >
                   <svg class="h-3 w-3 inline mr-1" fill="currentColor" viewBox="0 0 20 20">
->>>>>>> 5fc42ab5
                     <path fill-rule="evenodd" d="M10 18a8 8 0 100-16 8 8 0 000 16zm3.707-9.293a1 1 0 00-1.414-1.414L9 10.586 7.707 9.293a1 1 0 00-1.414 1.414l2 2a1 1 0 001.414 0l4-4z" clip-rule="evenodd" />
                   </svg>
                   Verificada
                 </span>
               </div>
               <div *ngIf="profile()?.driver_license_number">
-<<<<<<< HEAD
-                <p class="text-sm font-medium text-slate-500">Número</p>
-                <p class="mt-1 text-base text-slate-900">{{ profile()?.driver_license_number }}</p>
-              </div>
-              <div *ngIf="profile()?.driver_license_country" class="grid grid-cols-2 gap-4">
-                <div>
-                  <p class="text-sm font-medium text-slate-500">País</p>
-                  <p class="mt-1 text-base text-slate-900">{{ profile()?.driver_license_country }}</p>
-                </div>
-                <div *ngIf="profile()?.driver_license_expiry">
-                  <p class="text-sm font-medium text-slate-500">Vencimiento</p>
-                  <p class="mt-1 text-base text-slate-900">{{ profile()?.driver_license_expiry | date: 'dd/MM/yyyy' }}</p>
-                </div>
-              </div>
-              <div *ngIf="!profile()?.driver_license_number" class="text-sm text-slate-500 italic">
-=======
                 <p class="text-sm font-medium text-ash-gray dark:text-pearl-light/70">Número</p>
                 <p class="mt-1 text-base text-smoke-black dark:text-ivory-luminous">{{ profile()?.driver_license_number }}</p>
               </div>
@@ -362,26 +298,11 @@
                 </div>
               </div>
               <div *ngIf="!profile()?.driver_license_number" class="text-sm text-ash-gray dark:text-pearl-light/60 italic">
->>>>>>> 5fc42ab5
                 No has agregado tu licencia de conducir
               </div>
             </div>
 
             <!-- Address -->
-<<<<<<< HEAD
-            <div class="space-y-3 pt-4 border-t border-slate-200">
-              <h3 class="text-sm font-semibold text-slate-900">Dirección</h3>
-              <div *ngIf="profile()?.address_line1">
-                <p class="text-base text-slate-900">{{ profile()?.address_line1 }}</p>
-                <p *ngIf="profile()?.address_line2" class="text-base text-slate-900">{{ profile()?.address_line2 }}</p>
-                <p class="text-sm text-slate-600 mt-1">
-                  {{ profile()?.city }}<span *ngIf="profile()?.state">, {{ profile()?.state }}</span>
-                  <span *ngIf="profile()?.postal_code"> - {{ profile()?.postal_code }}</span>
-                </p>
-                <p *ngIf="profile()?.country" class="text-sm text-slate-600">{{ profile()?.country }}</p>
-              </div>
-              <div *ngIf="!profile()?.address_line1" class="text-sm text-slate-500 italic">
-=======
             <div class="space-y-3 pt-4 border-t border-pearl-gray dark:border-slate-deep/70">
               <h3 class="text-sm font-semibold text-smoke-black dark:text-ivory-luminous">Dirección</h3>
               <div *ngIf="profile()?.address_line1">
@@ -394,22 +315,11 @@
                 <p *ngIf="profile()?.country" class="text-sm text-charcoal-medium dark:text-pearl-light/70">{{ profile()?.country }}</p>
               </div>
               <div *ngIf="!profile()?.address_line1" class="text-sm text-ash-gray dark:text-pearl-light/60 italic">
->>>>>>> 5fc42ab5
                 No has agregado tu dirección
               </div>
             </div>
 
             <!-- Verification Status -->
-<<<<<<< HEAD
-            <div class="rounded-lg bg-blue-50 p-4 mt-4">
-              <p class="mb-2 text-sm font-semibold text-blue-900">Estado de Verificación</p>
-              <ul class="space-y-1 text-sm">
-                <li class="flex items-center text-blue-800">
-                  <svg
-                    class="mr-2 h-4 w-4"
-                    [class.text-green-600]="profile()?.is_email_verified"
-                    [class.text-blue-400]="!profile()?.is_email_verified"
-=======
             <div class="info-card-petrol p-4 mt-4">
               <p class="mb-2 text-sm font-semibold text-accent-petrol">Estado de Verificación</p>
               <ul class="space-y-1 text-sm">
@@ -418,7 +328,6 @@
                     class="mr-2 h-4 w-4"
                     [class.text-accent-petrol]="profile()?.is_email_verified"
                     [class.text-ash-gray]="!profile()?.is_email_verified"
->>>>>>> 5fc42ab5
                     fill="currentColor"
                     viewBox="0 0 20 20"
                   >
@@ -426,19 +335,11 @@
                   </svg>
                   Email {{ profile()?.is_email_verified ? 'verificado' : 'sin verificar' }}
                 </li>
-<<<<<<< HEAD
-                <li class="flex items-center text-blue-800">
-                  <svg
-                    class="mr-2 h-4 w-4"
-                    [class.text-green-600]="profile()?.is_phone_verified"
-                    [class.text-blue-400]="!profile()?.is_phone_verified"
-=======
                 <li class="flex items-center text-charcoal-medium dark:text-pearl-light/70">
                   <svg
                     class="mr-2 h-4 w-4"
                     [class.text-accent-petrol]="profile()?.is_phone_verified"
                     [class.text-ash-gray]="!profile()?.is_phone_verified"
->>>>>>> 5fc42ab5
                     fill="currentColor"
                     viewBox="0 0 20 20"
                   >
@@ -446,19 +347,11 @@
                   </svg>
                   Teléfono {{ profile()?.is_phone_verified ? 'verificado' : 'sin verificar' }}
                 </li>
-<<<<<<< HEAD
-                <li class="flex items-center text-blue-800">
-                  <svg
-                    class="mr-2 h-4 w-4"
-                    [class.text-green-600]="profile()?.is_driver_verified"
-                    [class.text-blue-400]="!profile()?.is_driver_verified"
-=======
                 <li class="flex items-center text-charcoal-medium dark:text-pearl-light/70">
                   <svg
                     class="mr-2 h-4 w-4"
                     [class.text-accent-petrol]="profile()?.is_driver_verified"
                     [class.text-ash-gray]="!profile()?.is_driver_verified"
->>>>>>> 5fc42ab5
                     fill="currentColor"
                     viewBox="0 0 20 20"
                   >
@@ -470,29 +363,12 @@
             </div>
 
             <!-- Badges Section -->
-<<<<<<< HEAD
-            <div *ngIf="userStats()" class="space-y-3 pt-4 border-t border-slate-200">
-              <h3 class="text-sm font-semibold text-slate-900">Insignias</h3>
-=======
             <div *ngIf="userStats()" class="space-y-3 pt-4 border-t border-pearl-gray dark:border-slate-deep/70">
               <h3 class="text-sm font-semibold text-smoke-black dark:text-ivory-luminous">Insignias</h3>
->>>>>>> 5fc42ab5
               <app-user-badges [userStats]="userStats()!" [showLabels]="true" [size]="'medium'"></app-user-badges>
             </div>
 
             <!-- Stats Summary -->
-<<<<<<< HEAD
-            <div *ngIf="userStats()" class="space-y-3 pt-4 border-t border-slate-200">
-              <h3 class="text-sm font-semibold text-slate-900">Estadísticas</h3>
-              <div class="grid grid-cols-2 gap-3 text-sm">
-                <!-- Owner Stats -->
-                <div *ngIf="canPublishCars()" class="rounded-lg bg-purple-50 p-3">
-                  <p class="text-xs font-medium text-purple-600 mb-1">Como Locador</p>
-                  <p class="text-lg font-bold text-purple-900">
-                    {{ userStats()!.owner_rating_avg || 0 | number:'1.1-1' }} ⭐
-                  </p>
-                  <p class="text-xs text-purple-700">
-=======
             <div *ngIf="userStats()" class="space-y-3 pt-4 border-t border-pearl-gray dark:border-slate-deep/70">
               <h3 class="text-sm font-semibold text-smoke-black dark:text-ivory-luminous">Estadísticas</h3>
               <div class="grid grid-cols-2 gap-3 text-sm">
@@ -503,26 +379,16 @@
                     {{ userStats()!.owner_rating_avg || 0 | number:'1.1-1' }} ⭐
                   </p>
                   <p class="text-xs text-charcoal-medium dark:text-pearl-light/70">
->>>>>>> 5fc42ab5
                     {{ userStats()!.owner_reviews_count || 0 }} reviews
                   </p>
                 </div>
                 <!-- Renter Stats -->
-<<<<<<< HEAD
-                <div *ngIf="canBookCars()" class="rounded-lg bg-blue-50 p-3">
-                  <p class="text-xs font-medium text-blue-600 mb-1">Como Locatario</p>
-                  <p class="text-lg font-bold text-blue-900">
-                    {{ userStats()!.renter_rating_avg || 0 | number:'1.1-1' }} ⭐
-                  </p>
-                  <p class="text-xs text-blue-700">
-=======
                 <div *ngIf="canBookCars()" class="info-card-petrol p-3">
                   <p class="text-xs font-medium text-accent-petrol mb-1">Como Locatario</p>
                   <p class="text-lg font-bold text-smoke-black dark:text-ivory-luminous">
                     {{ userStats()!.renter_rating_avg || 0 | number:'1.1-1' }} ⭐
                   </p>
                   <p class="text-xs text-charcoal-medium dark:text-pearl-light/70">
->>>>>>> 5fc42ab5
                     {{ userStats()!.renter_reviews_count || 0 }} reviews
                   </p>
                 </div>
@@ -607,48 +473,28 @@
           </div>
 
           <!-- Contact Information Section -->
-<<<<<<< HEAD
-          <div class="border-t border-slate-200 pt-6">
-            <h3 class="text-lg font-semibold text-slate-900 mb-4">Información de Contacto</h3>
-            <div class="grid grid-cols-1 md:grid-cols-2 gap-4">
-              <div>
-                <label class="block text-sm font-medium text-slate-700">
-=======
           <div class="border-t border-pearl-gray dark:border-slate-deep/70 pt-6">
             <h3 class="h5 mb-4 text-smoke-black dark:text-ivory-luminous">Información de Contacto</h3>
             <div class="grid grid-cols-1 md:grid-cols-2 gap-4">
               <div>
                 <label class="block text-sm font-medium text-charcoal-medium dark:text-pearl-light/80">
->>>>>>> 5fc42ab5
                   Teléfono
                   <input
                     type="tel"
                     formControlName="phone"
                     placeholder="+598 99 123 456"
-<<<<<<< HEAD
-                    class="mt-1 w-full rounded-lg border border-slate-300 px-3 py-2 focus:border-blue-500 focus:outline-none focus:ring-2 focus:ring-blue-200"
-=======
                     class="input-premium mt-1 w-full"
->>>>>>> 5fc42ab5
                   />
                 </label>
               </div>
               <div>
-<<<<<<< HEAD
-                <label class="block text-sm font-medium text-slate-700">
-=======
                 <label class="block text-sm font-medium text-charcoal-medium dark:text-pearl-light/80">
->>>>>>> 5fc42ab5
                   WhatsApp
                   <input
                     type="tel"
                     formControlName="whatsapp"
                     placeholder="+598 99 123 456"
-<<<<<<< HEAD
-                    class="mt-1 w-full rounded-lg border border-slate-300 px-3 py-2 focus:border-blue-500 focus:outline-none focus:ring-2 focus:ring-blue-200"
-=======
                     class="input-premium mt-1 w-full"
->>>>>>> 5fc42ab5
                   />
                 </label>
               </div>
@@ -656,67 +502,39 @@
           </div>
 
           <!-- Driver License Section -->
-<<<<<<< HEAD
-          <div class="border-t border-slate-200 pt-6">
-            <h3 class="text-lg font-semibold text-slate-900 mb-4">Licencia de Conducir</h3>
-            <div class="space-y-4">
-              <div>
-                <label class="block text-sm font-medium text-slate-700">
-=======
           <div class="border-t border-pearl-gray dark:border-slate-deep/70 pt-6">
             <h3 class="h5 mb-4 text-smoke-black dark:text-ivory-luminous">Licencia de Conducir</h3>
             <div class="space-y-4">
               <div>
                 <label class="block text-sm font-medium text-charcoal-medium dark:text-pearl-light/80">
->>>>>>> 5fc42ab5
                   Número de Licencia
                   <input
                     type="text"
                     formControlName="driver_license_number"
                     placeholder="ABC123456"
-<<<<<<< HEAD
-                    class="mt-1 w-full rounded-lg border border-slate-300 px-3 py-2 focus:border-blue-500 focus:outline-none focus:ring-2 focus:ring-blue-200"
-=======
                     class="input-premium mt-1 w-full"
->>>>>>> 5fc42ab5
                   />
                 </label>
               </div>
               <div class="grid grid-cols-1 md:grid-cols-2 gap-4">
                 <div>
-<<<<<<< HEAD
-                  <label class="block text-sm font-medium text-slate-700">
-=======
                   <label class="block text-sm font-medium text-charcoal-medium dark:text-pearl-light/80">
->>>>>>> 5fc42ab5
                     País de Emisión
                     <input
                       type="text"
                       formControlName="driver_license_country"
                       placeholder="Uruguay"
-<<<<<<< HEAD
-                      class="mt-1 w-full rounded-lg border border-slate-300 px-3 py-2 focus:border-blue-500 focus:outline-none focus:ring-2 focus:ring-blue-200"
-=======
                       class="input-premium mt-1 w-full"
->>>>>>> 5fc42ab5
                     />
                   </label>
                 </div>
                 <div>
-<<<<<<< HEAD
-                  <label class="block text-sm font-medium text-slate-700">
-=======
                   <label class="block text-sm font-medium text-charcoal-medium dark:text-pearl-light/80">
->>>>>>> 5fc42ab5
                     Fecha de Vencimiento
                     <input
                       type="date"
                       formControlName="driver_license_expiry"
-<<<<<<< HEAD
-                      class="mt-1 w-full rounded-lg border border-slate-300 px-3 py-2 focus:border-blue-500 focus:outline-none focus:ring-2 focus:ring-blue-200"
-=======
                       class="input-premium mt-1 w-full"
->>>>>>> 5fc42ab5
                     />
                   </label>
                 </div>
@@ -725,126 +543,74 @@
           </div>
 
           <!-- Address Section -->
-<<<<<<< HEAD
-          <div class="border-t border-slate-200 pt-6">
-            <h3 class="text-lg font-semibold text-slate-900 mb-4">Dirección</h3>
-            <div class="space-y-4">
-              <div>
-                <label class="block text-sm font-medium text-slate-700">
-=======
           <div class="border-t border-pearl-gray dark:border-slate-deep/70 pt-6">
             <h3 class="h5 mb-4 text-smoke-black dark:text-ivory-luminous">Dirección</h3>
             <div class="space-y-4">
               <div>
                 <label class="block text-sm font-medium text-charcoal-medium dark:text-pearl-light/80">
->>>>>>> 5fc42ab5
                   Calle y Número
                   <input
                     type="text"
                     formControlName="address_line1"
                     placeholder="18 de Julio 1234"
-<<<<<<< HEAD
-                    class="mt-1 w-full rounded-lg border border-slate-300 px-3 py-2 focus:border-blue-500 focus:outline-none focus:ring-2 focus:ring-blue-200"
-=======
                     class="input-premium mt-1 w-full"
->>>>>>> 5fc42ab5
                   />
                 </label>
               </div>
               <div>
-<<<<<<< HEAD
-                <label class="block text-sm font-medium text-slate-700">
-=======
                 <label class="block text-sm font-medium text-charcoal-medium dark:text-pearl-light/80">
->>>>>>> 5fc42ab5
                   Apartamento, Suite, etc. (opcional)
                   <input
                     type="text"
                     formControlName="address_line2"
                     placeholder="Apto 101"
-<<<<<<< HEAD
-                    class="mt-1 w-full rounded-lg border border-slate-300 px-3 py-2 focus:border-blue-500 focus:outline-none focus:ring-2 focus:ring-blue-200"
-=======
                     class="input-premium mt-1 w-full"
->>>>>>> 5fc42ab5
                   />
                 </label>
               </div>
               <div class="grid grid-cols-1 md:grid-cols-3 gap-4">
                 <div>
-<<<<<<< HEAD
-                  <label class="block text-sm font-medium text-slate-700">
-=======
                   <label class="block text-sm font-medium text-charcoal-medium dark:text-pearl-light/80">
->>>>>>> 5fc42ab5
                     Ciudad
                     <input
                       type="text"
                       formControlName="city"
                       placeholder="Montevideo"
-<<<<<<< HEAD
-                      class="mt-1 w-full rounded-lg border border-slate-300 px-3 py-2 focus:border-blue-500 focus:outline-none focus:ring-2 focus:ring-blue-200"
-=======
                       class="input-premium mt-1 w-full"
->>>>>>> 5fc42ab5
                     />
                   </label>
                 </div>
                 <div>
-<<<<<<< HEAD
-                  <label class="block text-sm font-medium text-slate-700">
-=======
                   <label class="block text-sm font-medium text-charcoal-medium dark:text-pearl-light/80">
->>>>>>> 5fc42ab5
                     Departamento
                     <input
                       type="text"
                       formControlName="state"
                       placeholder="Montevideo"
-<<<<<<< HEAD
-                      class="mt-1 w-full rounded-lg border border-slate-300 px-3 py-2 focus:border-blue-500 focus:outline-none focus:ring-2 focus:ring-blue-200"
-=======
                       class="input-premium mt-1 w-full"
->>>>>>> 5fc42ab5
                     />
                   </label>
                 </div>
                 <div>
-<<<<<<< HEAD
-                  <label class="block text-sm font-medium text-slate-700">
-=======
                   <label class="block text-sm font-medium text-charcoal-medium dark:text-pearl-light/80">
->>>>>>> 5fc42ab5
                     Código Postal
                     <input
                       type="text"
                       formControlName="postal_code"
                       placeholder="11200"
-<<<<<<< HEAD
-                      class="mt-1 w-full rounded-lg border border-slate-300 px-3 py-2 focus:border-blue-500 focus:outline-none focus:ring-2 focus:ring-blue-200"
-=======
                       class="input-premium mt-1 w-full"
->>>>>>> 5fc42ab5
                     />
                   </label>
                 </div>
               </div>
               <div>
-<<<<<<< HEAD
-                <label class="block text-sm font-medium text-slate-700">
-=======
                 <label class="block text-sm font-medium text-charcoal-medium dark:text-pearl-light/80">
->>>>>>> 5fc42ab5
                   País
                   <input
                     type="text"
                     formControlName="country"
                     placeholder="Uruguay"
-<<<<<<< HEAD
-                    class="mt-1 w-full rounded-lg border border-slate-300 px-3 py-2 focus:border-blue-500 focus:outline-none focus:ring-2 focus:ring-blue-200"
-=======
                     class="input-premium mt-1 w-full"
->>>>>>> 5fc42ab5
                   />
                 </label>
               </div>
@@ -872,61 +638,32 @@
         </form>
 
         <!-- Quick Links -->
-<<<<<<< HEAD
-        <div *ngIf="!editMode()" class="border-t border-slate-200 pt-6">
-          <h3 class="mb-3 text-sm font-semibold text-slate-700">Accesos rápidos</h3>
-=======
         <div *ngIf="!editMode()" class="border-t border-pearl-gray dark:border-slate-deep/70 pt-6 transition-colors">
           <h3 class="mb-3 text-sm font-semibold text-smoke-black dark:text-ivory-luminous">Accesos rápidos</h3>
->>>>>>> 5fc42ab5
           <div class="grid gap-2 sm:grid-cols-2">
             <a
               *ngIf="canPublishCars()"
               routerLink="/cars/publish"
-<<<<<<< HEAD
-              class="rounded-lg border border-slate-200 px-4 py-3 text-sm font-medium text-slate-700 hover:bg-slate-50 transition-colors"
-=======
               class="rounded-xl border border-pearl-gray dark:border-slate-deep/70 px-4 py-3 text-sm font-medium text-charcoal-medium dark:text-pearl-light/80 hover:bg-sand-light dark:hover:bg-slate-deep/60 transition-base"
->>>>>>> 5fc42ab5
             >
               📝 Publicar auto
             </a>
             <a
               *ngIf="canPublishCars()"
               routerLink="/cars/mine"
-<<<<<<< HEAD
-              class="rounded-lg border border-slate-200 px-4 py-3 text-sm font-medium text-slate-700 hover:bg-slate-50 transition-colors"
-=======
               class="rounded-xl border border-pearl-gray dark:border-slate-deep/70 px-4 py-3 text-sm font-medium text-charcoal-medium dark:text-pearl-light/80 hover:bg-sand-light dark:hover:bg-slate-deep/60 transition-base"
->>>>>>> 5fc42ab5
             >
               🚗 Mis autos
             </a>
             <a
               *ngIf="canBookCars()"
               routerLink="/bookings"
-<<<<<<< HEAD
-              class="rounded-lg border border-slate-200 px-4 py-3 text-sm font-medium text-slate-700 hover:bg-slate-50 transition-colors"
-=======
               class="rounded-xl border border-pearl-gray dark:border-slate-deep/70 px-4 py-3 text-sm font-medium text-charcoal-medium dark:text-pearl-light/80 hover:bg-sand-light dark:hover:bg-slate-deep/60 transition-base"
->>>>>>> 5fc42ab5
             >
               📅 Mis reservas
             </a>
             <a
               routerLink="/wallet"
-<<<<<<< HEAD
-              class="rounded-lg border border-emerald-200 bg-emerald-50 px-4 py-3 text-sm font-medium text-emerald-700 hover:bg-emerald-100 transition-colors"
-            >
-              💳 Mi Wallet
-              <span *ngIf="availableBalance() > 0" class="ml-2 text-xs font-semibold">
-                ${{ availableBalance() | number:'1.2-2' }}
-              </span>
-            </a>
-            <a
-              routerLink="/cars"
-              class="rounded-lg border border-slate-200 px-4 py-3 text-sm font-medium text-slate-700 hover:bg-slate-50 transition-colors"
-=======
               class="info-card-petrol px-4 py-3 transition-base block"
             >
               <div class="flex items-center justify-between mb-2">
@@ -953,7 +690,6 @@
             <a
               routerLink="/cars"
               class="rounded-xl border border-pearl-gray dark:border-slate-deep/70 px-4 py-3 text-sm font-medium text-charcoal-medium dark:text-pearl-light/80 hover:bg-sand-light dark:hover:bg-slate-deep/60 transition-base"
->>>>>>> 5fc42ab5
             >
               🔍 Buscar autos
             </a>
@@ -968,15 +704,6 @@
     </div>
 
     <!-- Reviews Section (Full Width) -->
-<<<<<<< HEAD
-    <section *ngIf="!editMode() && !reviewsLoading()" class="space-y-6">
-      <!-- Reviews as Owner -->
-      <div *ngIf="canPublishCars() && reviewsAsOwner().length > 0" class="rounded-xl border border-slate-200 bg-white p-6 shadow-sm">
-        <div class="flex items-center justify-between mb-4">
-          <h2 class="text-xl font-semibold text-slate-900">
-            Reviews recibidas como Locador
-            <span class="ml-2 text-base font-normal text-slate-500">({{ reviewsAsOwner().length }})</span>
-=======
     <section *ngIf="!editMode() && !reviewsLoading()" class="space-y-4 sm:space-y-6">
       <!-- Reviews as Owner -->
       <div *ngIf="canPublishCars() && reviewsAsOwner().length > 0" class="card-premium rounded-2xl p-4 sm:p-6 shadow-soft">
@@ -984,7 +711,6 @@
           <h2 class="h4 text-smoke-black dark:text-ivory-luminous">
             Reviews recibidas como Locador
             <span class="ml-2 text-base font-normal text-ash-gray dark:text-pearl-light/70">({{ reviewsAsOwner().length }})</span>
->>>>>>> 5fc42ab5
           </h2>
         </div>
 
@@ -998,30 +724,18 @@
         <button
           *ngIf="hasMoreReviewsOwner()"
           (click)="toggleShowAllOwnerReviews()"
-<<<<<<< HEAD
-          class="mt-4 w-full rounded-lg border border-slate-200 px-4 py-2 text-sm font-medium text-slate-700 hover:bg-slate-50 transition-colors"
-=======
           class="btn-secondary mt-4 w-full px-4 py-2 text-sm font-medium"
->>>>>>> 5fc42ab5
         >
           {{ showAllReviewsOwner() ? 'Ver menos' : 'Ver todas las reviews (' + reviewsAsOwner().length + ')' }}
         </button>
       </div>
 
       <!-- Reviews as Renter -->
-<<<<<<< HEAD
-      <div *ngIf="canBookCars() && reviewsAsRenter().length > 0" class="rounded-xl border border-slate-200 bg-white p-6 shadow-sm">
-        <div class="flex items-center justify-between mb-4">
-          <h2 class="text-xl font-semibold text-slate-900">
-            Reviews recibidas como Locatario
-            <span class="ml-2 text-base font-normal text-slate-500">({{ reviewsAsRenter().length }})</span>
-=======
       <div *ngIf="canBookCars() && reviewsAsRenter().length > 0" class="card-premium rounded-2xl p-4 sm:p-6 shadow-soft">
         <div class="flex items-center justify-between mb-4">
           <h2 class="h4 text-smoke-black dark:text-ivory-luminous">
             Reviews recibidas como Locatario
             <span class="ml-2 text-base font-normal text-ash-gray dark:text-pearl-light/70">({{ reviewsAsRenter().length }})</span>
->>>>>>> 5fc42ab5
           </h2>
         </div>
 
@@ -1035,37 +749,22 @@
         <button
           *ngIf="hasMoreReviewsRenter()"
           (click)="toggleShowAllRenterReviews()"
-<<<<<<< HEAD
-          class="mt-4 w-full rounded-lg border border-slate-200 px-4 py-2 text-sm font-medium text-slate-700 hover:bg-slate-50 transition-colors"
-=======
           class="btn-secondary mt-4 w-full px-4 py-2 text-sm font-medium"
->>>>>>> 5fc42ab5
         >
           {{ showAllReviewsRenter() ? 'Ver menos' : 'Ver todas las reviews (' + reviewsAsRenter().length + ')' }}
         </button>
       </div>
 
       <!-- No Reviews State -->
-<<<<<<< HEAD
-      <div *ngIf="reviewsAsOwner().length === 0 && reviewsAsRenter().length === 0" class="rounded-xl border border-slate-200 bg-white p-8 text-center shadow-sm">
-        <p class="text-slate-500">Aún no has recibido reviews</p>
-        <p class="mt-2 text-sm text-slate-400">Completa tu primera transacción para recibir reviews de otros usuarios</p>
-=======
       <div *ngIf="reviewsAsOwner().length === 0 && reviewsAsRenter().length === 0" class="card-premium rounded-2xl p-6 sm:p-8 text-center shadow-soft">
         <p class="text-charcoal-medium dark:text-pearl-light/70">Aún no has recibido reviews</p>
         <p class="mt-2 text-sm text-ash-gray dark:text-pearl-light/60">Completa tu primera transacción para recibir reviews de otros usuarios</p>
->>>>>>> 5fc42ab5
       </div>
     </section>
 
     <!-- Loading Reviews State -->
-<<<<<<< HEAD
-    <section *ngIf="reviewsLoading()" class="rounded-xl border border-slate-200 bg-white p-8 text-center shadow-sm">
-      <p class="text-slate-500">Cargando reviews...</p>
-=======
     <section *ngIf="reviewsLoading()" class="card-premium rounded-2xl p-6 sm:p-8 text-center shadow-soft">
       <p class="text-charcoal-medium dark:text-pearl-light/70">Cargando reviews...</p>
->>>>>>> 5fc42ab5
     </section>
   </ng-container>
 </div>