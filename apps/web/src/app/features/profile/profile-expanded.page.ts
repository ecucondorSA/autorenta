import {
  ChangeDetectionStrategy,
  Component,
  computed,
  inject,
  OnInit,
  signal,
} from '@angular/core';
import { CommonModule } from '@angular/common';
import { FormBuilder, ReactiveFormsModule, Validators } from '@angular/forms';
import { ActivatedRoute, RouterLink } from '@angular/router';
import { TranslateModule } from '@ngx-translate/core';
import { toSignal } from '@angular/core/rxjs-interop';
import { tap } from 'rxjs/operators';
import { from } from 'rxjs';
import { ProfileService } from '../../core/services/profile.service';
import { AuthService } from '../../core/services/auth.service';
import { DriverProfileCardComponent } from '../../shared/components/driver-profile-card/driver-profile-card.component';
import {
  UserProfile,
  Role,
  UserDocument,
  DocumentKind,
  NotificationPrefs,
  KycStatus,
  VerificationStatus,
} from '../../core/models';
import { MetaService } from '../../core/services/meta.service';
import { VerificationStateService } from '../../core/services/verification-state.service';
import { VerificationNotificationsService } from '../../core/services/verification-notifications.service';
import { VerificationProgressComponent } from '../../shared/components/verification-progress/verification-progress.component';
import { EmailVerificationComponent } from '../../shared/components/email-verification/email-verification.component';
import { PhoneVerificationComponent } from '../../shared/components/phone-verification/phone-verification.component';
import { SelfieCaptureComponent } from '../../shared/components/selfie-capture/selfie-capture.component';
import { NotificationToastComponent } from '../../shared/components/notification-toast/notification-toast.component';

type TabId =
  | 'general'
  | 'contact'
  | 'address'
  | 'conductor'
  | 'verification'
  | 'notifications'
  | 'preferences'
  | 'security';

@Component({
  standalone: true,
  selector: 'app-profile-expanded-page',
  imports: [
    CommonModule,
    ReactiveFormsModule,
    RouterLink,
    TranslateModule,
    VerificationProgressComponent,
    EmailVerificationComponent,
    PhoneVerificationComponent,
    SelfieCaptureComponent,
    NotificationToastComponent,
    DriverProfileCardComponent,
  ],
  templateUrl: './profile-expanded.page.html',
  styleUrls: ['./profile-expanded.page.css'],
  changeDetection: ChangeDetectionStrategy.OnPush,
})
export class ProfileExpandedPage {
  private readonly fb = inject(FormBuilder);
  private readonly route = inject(ActivatedRoute);
  private readonly profileService = inject(ProfileService);
  private readonly authService = inject(AuthService);
  private readonly metaService = inject(MetaService);
  private readonly verificationStateService = inject(VerificationStateService);
  private readonly verificationNotificationsService = inject(VerificationNotificationsService);

  // Core signals
  readonly profile = toSignal(
    from(this.profileService.getMe()).pipe(
      tap((profile) => {
        if (profile) this.populateForms(profile);
      }),
    ),
    { initialValue: null },
  );

  private readonly documentsSubject = signal<UserDocument[]>([]);
  readonly documents = this.documentsSubject.asReadonly();

  readonly loading = signal(false);
  readonly saving = signal(false);
  readonly message = signal<string | null>(null);
  readonly error = signal<string | null>(null);
  readonly activeTab = signal<TabId>('general');

  // Profile computed values
  readonly avatarUrl = computed(() => this.profile()?.avatar_url ?? null);
  readonly uploadingAvatar = signal(false);
  readonly userEmail = computed(() => this.authService.session$()?.user?.email ?? '');

  readonly canPublishCars = computed(() => {
    // Use RPC data: can_access_level_2 indicates ability to publish
    return this.verificationStateService.verificationProgress()?.can_access_level_2 ?? false;
  });

  readonly canBookCars = computed(() => {
    // Basic role check - Level 1 allows booking, Level 3 for premium features
    const role = this.profile()?.role;
    return role === 'renter' || role === 'both';
  });

  // Verification status from RPC (replaces local document-based calculations)
  readonly driverLicenseStatus = computed((): KycStatus => {
    const progress = this.verificationStateService.verificationProgress();
    if (!progress) return 'not_started';

    const driverLicenseVerified = progress.requirements?.level_2?.driver_license_verified ?? false;
    if (driverLicenseVerified) return 'verified';

    // Check if Level 2 can be accessed (at least email+phone verified)
    if (progress.can_access_level_2) return 'pending';

    return 'not_started';
  });

  readonly vehicleRegistrationStatus = computed((): KycStatus => {
    const progress = this.verificationStateService.verificationProgress();
    if (!progress) return 'not_started';

    // Vehicle registration is represented by document_verified in Level 2
    const documentVerified = progress.requirements?.level_2?.document_verified ?? false;
    if (documentVerified) return 'verified';

    if (progress.can_access_level_2) return 'pending';

    return 'not_started';
  });

  readonly kycStatus = computed((): KycStatus => {
    const dl = this.driverLicenseStatus();
    const vr = this.vehicleRegistrationStatus();

    if (dl === 'rejected' || vr === 'rejected') return 'rejected';
    if (dl === 'pending' || vr === 'pending') return 'pending';
    if (dl === 'verified' && vr === 'verified') return 'verified';
    return 'not_started';
  });

  readonly overallVerificationStatus = computed((): VerificationStatus => {
    const progress = this.verificationStateService.verificationProgress();

    if (!progress) return 'PENDIENTE';

    // VERIFICADO when at least Level 2 is complete
    if (progress.current_level >= 2) {
      return 'VERIFICADO';
    }

    // PENDIENTE for Level 1 or incomplete
    return 'PENDIENTE';
  });

  readonly verificationError = signal<string | null>(null);
  readonly verificationLoading = signal(false);
  readonly uploadingDocument = signal<string | null>(null); // Track which document is being uploaded

  readonly showDriverFlow = computed(() => {
    const role = this.profile()?.role;
    return role === 'renter' || role === 'both';
  });

  readonly showOwnerFlow = computed(() => {
    const role = this.profile()?.role;
    return role === 'owner' || role === 'both';
  });

  readonly driverVerification = computed(() => {
    const progress = this.verificationStateService.verificationProgress();
    if (!progress) {
      return {
        status: 'PENDIENTE' as VerificationStatus,
        progress: 0,
      };
    }

    // Driver verification based on Level 2 driver_license_verified flag
    const driverVerified = progress.requirements?.level_2?.driver_license_verified ?? false;
    const emailVerified = progress.requirements?.level_1?.email_verified ?? false;
    const phoneVerified = progress.requirements?.level_1?.phone_verified ?? false;

    let status: VerificationStatus = 'PENDIENTE';
    let percentage = 0;

    if (driverVerified) {
      status = 'VERIFICADO';
      percentage = 100;
    } else if (emailVerified && phoneVerified) {
      status = 'PENDIENTE';
      percentage = 50; // Level 1 complete, waiting for driver license
    }

    return {
      status,
      progress: percentage,
    };
  });

  readonly ownerVerification = computed(() => {
    const progress = this.verificationStateService.verificationProgress();
    if (!progress) {
      return {
        status: 'PENDIENTE' as VerificationStatus,
        progress: 0,
      };
    }

    // Owner verification based on Level 2 document_verified flag
    const documentVerified = progress.requirements?.level_2?.document_verified ?? false;
    const emailVerified = progress.requirements?.level_1?.email_verified ?? false;

    let status: VerificationStatus = 'PENDIENTE';
    let percentage = 0;

    if (documentVerified) {
      status = 'VERIFICADO';
      percentage = 100;
    } else if (emailVerified) {
      status = 'PENDIENTE';
      percentage = 50; // Email verified, waiting for vehicle documents
    }

    return {
      status,
      progress: percentage,
    };
  });

  readonly driverChecklist = computed(() => {
    const progress = this.verificationStateService.verificationProgress();

    return [
      {
        id: 'email',
        label: 'Email verificado',
        completed: progress?.requirements?.level_1?.email_verified ?? false,
        description: null,
        missingKey: null,
        notes: null,
      },
      {
        id: 'phone',
        label: 'Teléfono verificado',
        completed: progress?.requirements?.level_1?.phone_verified ?? false,
        description: null,
        missingKey: null,
        notes: null,
      },
      {
        id: 'driver_license',
        label: 'Licencia de conducir',
        completed: progress?.requirements?.level_2?.driver_license_verified ?? false,
        description: null,
        missingKey: null,
        notes: null,
      },
    ];
  });

  readonly ownerChecklist = computed(() => {
    const progress = this.verificationStateService.verificationProgress();

    return [
      {
        id: 'email',
        label: 'Email verificado',
        completed: progress?.requirements?.level_1?.email_verified ?? false,
        description: null,
        missingKey: null,
        notes: null,
      },
      {
        id: 'vehicle',
        label: 'Registro de vehículo',
        completed: progress?.requirements?.level_2?.document_verified ?? false,
        description: null,
        missingKey: null,
        notes: null,
      },
    ];
  });

  readonly tosAccepted = computed(() => !!this.profile()?.tos_accepted_at);

  // Forms
  readonly contactForm = this.fb.group({
    phone: [''],
    whatsapp: [''],
  });

  readonly addressForm = this.fb.group({
    address_line1: [''],
    address_line2: [''],
    city: [''],
    state: [''],
    postal_code: [''],
    country: [''],
  });

  readonly notificationsForm = this.fb.group({
    email_bookings: [true],
    email_promotions: [true],
    push_bookings: [true],
    push_promotions: [true],
    whatsapp_bookings: [false],
    whatsapp_promotions: [false],
  });

  readonly preferencesForm = this.fb.group({
    timezone: ['America/Buenos_Aires'],
    locale: ['es-AR'],
    currency: ['ARS'],
    marketing_opt_in: [true],
  });

  readonly securityForm = this.fb.group({
    tos_accepted: [{ value: false, disabled: true }],
  });

  readonly tabs = [
    { id: 'general' as TabId, label: 'General' },
    { id: 'contact' as TabId, label: 'Contacto' },
    { id: 'address' as TabId, label: 'Dirección' },
    { id: 'conductor' as TabId, label: 'Conductor' },
    { id: 'verification' as TabId, label: 'Verificación' },
    { id: 'notifications' as TabId, label: 'Notificaciones' },
    { id: 'preferences' as TabId, label: 'Preferencias' },
    { id: 'security' as TabId, label: 'Seguridad' },
  ];

  readonly roles = [
    { value: 'renter' as Role, label: 'Locatario', description: 'Quiero alquilar autos' },
    { value: 'owner' as Role, label: 'Locador', description: 'Quiero publicar mis autos' },
    { value: 'both' as Role, label: 'Ambos', description: 'Quiero alquilar y publicar' },
  ];

  readonly generalForm = this.fb.nonNullable.group({
    full_name: ['', [Validators.required, Validators.minLength(3)]],
    role: ['renter' as Role, Validators.required],
  });

  // Helper methods
  getKycStatusClass(status: KycStatus): string {
    const map: Record<KycStatus, string> = {
<<<<<<< HEAD
      'not_started': 'bg-gray-100 text-gray-800',
      'pending': 'bg-beige-100 text-beige-500',
      'verified': 'bg-green-100 text-green-800',
      'rejected': 'bg-red-100 text-red-800',
=======
      not_started: 'bg-gray-100 text-gray-800',
      pending: 'bg-yellow-100 text-yellow-800',
      verified: 'bg-green-100 text-green-800',
      rejected: 'bg-red-100 text-red-800',
>>>>>>> c9e3b35f
    };
    return map[status] || map['not_started'];
  }

  getKycStatusLabel(status: KycStatus): string {
    const map: Record<KycStatus, string> = {
      not_started: 'No iniciado',
      pending: 'Pendiente',
      verified: 'Verificado',
      rejected: 'Rechazado',
    };
    return map[status] || 'No iniciado';
  }

  getVerificationStatusClass(status: VerificationStatus): string {
    const map: Record<VerificationStatus, string> = {
<<<<<<< HEAD
      'VERIFICADO': 'bg-green-100 text-green-800',
      'PENDIENTE': 'bg-beige-100 text-beige-500',
      'RECHAZADO': 'bg-red-100 text-red-800',
=======
      VERIFICADO: 'bg-green-100 text-green-800',
      PENDIENTE: 'bg-yellow-100 text-yellow-800',
      RECHAZADO: 'bg-red-100 text-red-800',
>>>>>>> c9e3b35f
    };
    return map[status];
  }

  getVerificationStatusIcon(status: VerificationStatus): string {
    const map: Record<VerificationStatus, string> = {
      VERIFICADO: 'check-circle',
      PENDIENTE: 'clock',
      RECHAZADO: 'x-circle',
    };
    return map[status];
  }

  getVerificationStatusLabel(status: VerificationStatus): string {
    return status;
  }

  getStepIcon(step: { completed: boolean }): string {
    return step.completed ? 'check-circle' : 'circle';
  }

  getStepStatusClass(step: { completed: boolean }): string {
    return step.completed ? 'text-green-600' : 'text-gray-400 dark:text-gray-300';
  }

  getStepStatusLabel(step: { completed: boolean }): string {
    return step.completed ? 'Completado' : 'Pendiente';
  }

  getMissingDocumentLabel(key: string): string {
    const labels: Record<string, string> = {
      email: 'Email',
      phone: 'Teléfono',
      driver_license: 'Licencia de conducir',
      vehicle: 'Registro de vehículo',
    };
    return labels[key] || key;
  }

  async refreshVerificationStatuses(_flow: 'driver' | 'owner'): Promise<void> {
    this.verificationLoading.set(true);
    try {
      await this.loadDocuments();
      this.message.set('Estado de verificación actualizado');
    } catch (_err) {
      this.verificationError.set('Error al actualizar estado');
    } finally {
      this.verificationLoading.set(false);
    }
  }

  async onDocumentUpload(event: Event, kind: DocumentKind): Promise<void> {
    const file = (event.target as HTMLInputElement).files?.[0];
    if (!file) return;

    this.uploadingDocument.set(kind);
    this.error.set(null);
    this.message.set(null);

    try {
      await this.profileService.uploadDocument(file, kind);
      // Refresh documents list
      await this.loadDocuments();
      // Invalidate verification cache to force refresh from RPC
      await this.verificationStateService.invalidateCache();
      this.message.set('Documento subido exitosamente. La verificación puede tardar unos minutos.');
    } catch (err) {
      this.error.set(err instanceof Error ? err.message : 'Error al subir el documento');
    } finally {
      this.uploadingDocument.set(null);
      // Reset file input
      (event.target as HTMLInputElement).value = '';
    }
  }

  isUploadingDocument(kind: string): boolean {
    return this.uploadingDocument() === kind;
  }

  constructor() {
    // Subscribe to route query params for tab navigation
    this.route.queryParamMap.subscribe((params) => {
      const tab = params.get('tab');
      if (this.isValidTab(tab)) {
        this.activeTab.set(tab as TabId);
      }
    });

    this.metaService.updateProfileMeta();

    // Load documents on init
    this.loadDocuments();

    // Initialize verification state and notifications
    this.initializeVerificationServices();
  }

  private async initializeVerificationServices(): Promise<void> {
    try {
      await this.verificationStateService.initialize();
      this.verificationNotificationsService.initialize();
      console.log('[ProfileExpanded] Verification services initialized');
    } catch (_error) {
      console.error('[ProfileExpanded] Error initializing verification services:', _error);
    }
  }

  private async loadDocuments(): Promise<void> {
    try {
      const docs = await this.profileService.getMyDocuments();
      this.documentsSubject.set(docs);
    } catch (err) {
      console.error('Error loading documents:', err);
    }
  }

  private isValidTab(tab: string | null): boolean {
    if (!tab) return false;
    return [
      'general',
      'contact',
      'address',
      'conductor',
      'verification',
      'notifications',
      'preferences',
      'security',
    ].includes(tab);
  }

  private populateForms(profile: UserProfile): void {
    // Populate general form
    this.generalForm.patchValue({
      full_name: profile.full_name || '',
      role: profile.role || 'renter',
    });

    // Populate contact form
    this.contactForm.patchValue({
      phone: profile.phone || '',
      whatsapp: profile.whatsapp || '',
    });

    // Populate address form
    this.addressForm.patchValue({
      address_line1: profile.address_line1 || '',
      address_line2: profile.address_line2 || '',
      city: profile.city || '',
      state: profile.state || '',
      postal_code: profile.postal_code || '',
      country: profile.country || '',
    });

    // Populate notifications form
    const prefs = profile.notif_prefs;
    if (prefs) {
      this.notificationsForm.patchValue({
        email_bookings: prefs.email?.bookings ?? true,
        email_promotions: prefs.email?.promotions ?? true,
        push_bookings: prefs.push?.bookings ?? true,
        push_promotions: prefs.push?.promotions ?? true,
        whatsapp_bookings: prefs.whatsapp?.bookings ?? false,
        whatsapp_promotions: prefs.whatsapp?.promotions ?? false,
      });
    }

    // Populate preferences form
    this.preferencesForm.patchValue({
      timezone: profile.timezone || 'America/Buenos_Aires',
      locale: profile.locale || 'es-AR',
      currency: profile.currency || 'ARS',
      marketing_opt_in: profile.marketing_opt_in ?? true,
    });

    // Populate security form
    this.securityForm.patchValue({
      tos_accepted: !!profile.tos_accepted_at,
    });
  }

  setActiveTab(tabId: TabId): void {
    this.activeTab.set(tabId);
  }

  async saveCurrentTab(): Promise<void> {
    this.saving.set(true);
    this.error.set(null);
    this.message.set(null);

    try {
      const tab = this.activeTab();
      let payload: any = {};

      switch (tab) {
        case 'general':
          payload = this.generalForm.getRawValue();
          break;
        case 'contact':
          payload = this.contactForm.getRawValue();
          break;
        case 'address':
          payload = this.addressForm.getRawValue();
          break;
        case 'notifications':
          const notifValues = this.notificationsForm.getRawValue();
          payload = {
            notif_prefs: {
              email: {
                bookings: notifValues.email_bookings,
                promotions: notifValues.email_promotions,
              },
              push: {
                bookings: notifValues.push_bookings,
                promotions: notifValues.push_promotions,
              },
              whatsapp: {
                bookings: notifValues.whatsapp_bookings,
                promotions: notifValues.whatsapp_promotions,
              },
            },
          };
          break;
        case 'preferences':
          payload = this.preferencesForm.getRawValue();
          break;
      }

      await this.profileService.safeUpdateProfile(payload);
      await this.profileService.getMe();
      this.message.set('Cambios guardados exitosamente');
    } catch (err) {
      this.error.set(err instanceof Error ? err.message : 'No pudimos guardar los cambios.');
    } finally {
      this.saving.set(false);
    }
  }

  async onAvatarChange(event: Event): Promise<void> {
    const file = (event.target as HTMLInputElement).files?.[0];
    if (!file) return;

    this.uploadingAvatar.set(true);
    this.loading.set(true);

    try {
      const newAvatarUrl = await this.profileService.uploadAvatar(file);
      await this.profileService.safeUpdateProfile({ avatar_url: newAvatarUrl });
      await this.profileService.getMe();
      this.message.set('Avatar actualizado exitosamente');
    } catch (err) {
      this.error.set(err instanceof Error ? err.message : 'No pudimos actualizar tu avatar.');
    } finally {
      this.loading.set(false);
      this.uploadingAvatar.set(false);
    }
  }

  async signOut(): Promise<void> {
    try {
      await this.authService.signOut();
    } catch (_err) {
      this.error.set('Error al cerrar sesión');
    }
  }
}<|MERGE_RESOLUTION|>--- conflicted
+++ resolved
@@ -349,17 +349,10 @@
   // Helper methods
   getKycStatusClass(status: KycStatus): string {
     const map: Record<KycStatus, string> = {
-<<<<<<< HEAD
-      'not_started': 'bg-gray-100 text-gray-800',
-      'pending': 'bg-beige-100 text-beige-500',
-      'verified': 'bg-green-100 text-green-800',
-      'rejected': 'bg-red-100 text-red-800',
-=======
       not_started: 'bg-gray-100 text-gray-800',
       pending: 'bg-yellow-100 text-yellow-800',
       verified: 'bg-green-100 text-green-800',
       rejected: 'bg-red-100 text-red-800',
->>>>>>> c9e3b35f
     };
     return map[status] || map['not_started'];
   }
@@ -376,15 +369,9 @@
 
   getVerificationStatusClass(status: VerificationStatus): string {
     const map: Record<VerificationStatus, string> = {
-<<<<<<< HEAD
-      'VERIFICADO': 'bg-green-100 text-green-800',
-      'PENDIENTE': 'bg-beige-100 text-beige-500',
-      'RECHAZADO': 'bg-red-100 text-red-800',
-=======
       VERIFICADO: 'bg-green-100 text-green-800',
       PENDIENTE: 'bg-yellow-100 text-yellow-800',
       RECHAZADO: 'bg-red-100 text-red-800',
->>>>>>> c9e3b35f
     };
     return map[status];
   }
