<section class="space-y-6">
  <header>
    <h1 class="h2">Mis reservas</h1>
    <p class="text-body text-charcoal-medium dark:text-pearl-light/80">Seguimiento de tus pedidos y su estado actual.</p>
  </header>

  <!-- Error message -->
<<<<<<< HEAD
  <div *ngIf="error()" class="rounded-lg border border-red-200 bg-red-50 p-4 text-sm text-red-800">
    <p class="font-semibold">Error al cargar reservas</p>
    <p class="mt-1">{{ error() }}</p>
    <button
      (click)="loadBookings()"
      class="mt-3 rounded-md bg-red-100 px-3 py-2 text-xs font-semibold text-red-900 hover:bg-red-200"
=======
  <div *ngIf="error()" class="info-card-warm">
    <p class="font-semibold text-smoke-black dark:text-pearl-light">Error al cargar reservas</p>
    <p class="mt-1 text-charcoal-medium dark:text-pearl-light/80">{{ error() }}</p>
    <button
      (click)="loadBookings()"
      class="mt-3 px-3 py-2 bg-accent-warm text-white rounded-xl text-xs font-semibold hover:bg-accent-petrol transition-base"
>>>>>>> 5fc42ab5
    >
      Reintentar
    </button>
  </div>

  <!-- Loading state -->
<<<<<<< HEAD
  <div *ngIf="loading() && !error()" class="text-center text-sm text-slate-500">
=======
  <div *ngIf="loading() && !error()" class="text-center text-sm text-charcoal-medium dark:text-pearl-light/70">
>>>>>>> 5fc42ab5
    Cargando reservas...
  </div>

  <!-- Bookings list -->
<<<<<<< HEAD
  <div class="space-y-3" *ngIf="!loading() && !error()">
    <article
      *ngFor="let booking of bookings()"
      class="rounded-xl border border-slate-200 bg-white p-5 shadow-sm hover:shadow-md transition-shadow"
    >
      <a [routerLink]="['/bookings', booking.id]" class="block">
        <!-- Car Photo and Info -->
        <div class="flex gap-4 mb-3">
          <img
            *ngIf="booking.main_photo_url"
            [src]="booking.main_photo_url"
            [alt]="booking.car_title"
            class="w-24 h-24 object-cover rounded-lg"
          />
          <div class="flex-1">
            <p class="text-lg font-semibold text-slate-900">{{ booking.car_title || 'Auto' }}</p>
            <p class="text-sm text-slate-600" *ngIf="booking.car_brand || booking.car_model">
              {{ booking.car_brand }} {{ booking.car_model }}
            </p>
            <p class="text-xs text-slate-500 mt-1">{{ rangeLabel(booking) }}</p>
          </div>
        </div>

        <!-- Status and Price -->
        <div class="flex flex-col gap-2 md:flex-row md:items-center md:justify-between">
          <div class="flex items-center gap-2">
            <span
              class="rounded-full px-3 py-1 text-xs font-semibold uppercase"
              [ngClass]="{
                'bg-yellow-100 text-yellow-800': booking.status === 'pending',
                'bg-green-100 text-green-800': booking.status === 'confirmed',
                'bg-blue-100 text-blue-800': booking.status === 'in_progress',
                'bg-gray-100 text-gray-800': booking.status === 'completed',
                'bg-red-100 text-red-800': booking.status === 'cancelled' || booking.status === 'expired'
              }"
            >
              {{ booking.status }}
            </span>
          </div>
          <p class="text-sm font-semibold text-slate-900">
            Total: {{ booking.total_amount | money }}
          </p>
        </div>

        <!-- View Details Link -->
        <div class="mt-3 text-sm text-accent-petrol font-semibold flex items-center gap-1">
          Ver detalle →
        </div>
=======
  <div class="space-y-4 sm:space-y-6" *ngIf="!loading() && !error()">
    <article
      *ngFor="let booking of bookings()"
      class="card-premium overflow-hidden hover-lift shadow-soft"
    >
      <a [routerLink]="['/bookings', booking.id]" class="block">
        <!-- Hero Section with Car Photo Background -->
        <div class="relative h-48 sm:h-56 md:h-64 overflow-hidden">
          <!-- Car Image Background -->
          <div *ngIf="booking.main_photo_url; else defaultBookingHero" class="absolute inset-0">
            <img
              [src]="booking.main_photo_url"
              [alt]="booking.car_title"
              loading="lazy"
              decoding="async"
              width="400"
              height="256"
              class="w-full h-full object-cover"
            />
            <!-- Dark Overlay -->
            <div class="absolute inset-0 bg-gradient-to-b from-smoke-black/60 via-smoke-black/40 to-smoke-black/70"></div>
          </div>

          <!-- Default Hero (no image) -->
          <ng-template #defaultBookingHero>
            <div class="absolute inset-0 bg-gradient-to-br from-accent-petrol via-accent-petrol/90 to-accent-warm">
              <!-- Decorative Pattern -->
              <div class="absolute inset-0 opacity-10" style="background-image: radial-gradient(circle, white 1px, transparent 1px); background-size: 40px 40px;"></div>
            </div>
          </ng-template>

          <!-- Content Overlay -->
          <div class="relative h-full flex flex-col justify-between p-4 sm:p-6">
            <!-- Top: Status Badge -->
            <div class="flex justify-between items-start">
              <span
                class="badge-status text-white border-white/30 backdrop-blur-sm"
                [ngClass]="{
                  'badge-warning': booking.status === 'pending',
                  'badge-success': booking.status === 'confirmed',
                  'badge-info': booking.status === 'in_progress',
                  'badge-neutral': booking.status === 'completed',
                  'badge-danger': booking.status === 'cancelled' || booking.status === 'expired'
                }"
              >
                {{ booking.status }}
              </span>
            </div>

            <!-- Bottom: Car Info -->
            <div class="text-white">
              <h3 class="text-xl sm:text-2xl font-bold mb-1 tracking-tight">
                {{ booking.car_title || 'Auto' }}
              </h3>
              <p class="text-sm sm:text-base text-white/90 mb-2" *ngIf="booking.car_brand || booking.car_model">
                {{ booking.car_brand }} {{ booking.car_model }}
              </p>
              <p class="text-xs sm:text-sm text-white/80">
                {{ rangeLabel(booking) }}
              </p>
            </div>
          </div>
        </div>

        <!-- Card Footer with Price and Action -->
        <div class="p-4 sm:p-5 bg-white-pure dark:bg-slate-deep/90 border-t border-pearl-gray/40 dark:border-slate-deep/60 transition-base">
          <div class="flex items-center justify-between">
            <div>
              <p class="text-xs text-ash-gray dark:text-pearl-light/70 mb-1">Total</p>
              <p class="text-lg sm:text-xl font-bold text-smoke-black dark:text-ivory-luminous">
                {{ booking.total_amount | money }}
              </p>
            </div>
            <div class="flex items-center gap-2 text-accent-petrol dark:text-ivory-luminous font-semibold text-sm hover:text-accent-warm dark:hover:text-amber-200 transition-base">
              Ver detalle
              <svg class="w-4 h-4" fill="none" stroke="currentColor" viewBox="0 0 24 24">
                <path stroke-linecap="round" stroke-linejoin="round" stroke-width="2" d="M9 5l7 7-7 7"/>
              </svg>
            </div>
          </div>
        </div>
>>>>>>> 5fc42ab5
      </a>
    </article>
  </div>

  <!-- Empty state -->
<<<<<<< HEAD
  <p *ngIf="!loading() && !error() && bookings().length === 0" class="text-sm text-slate-500">
=======
  <p *ngIf="!loading() && !error() && bookings().length === 0" class="text-caption text-center py-8 text-charcoal-medium dark:text-pearl-light/70">
>>>>>>> 5fc42ab5
    No tenés reservas todavía.
  </p>
</section><|MERGE_RESOLUTION|>--- conflicted
+++ resolved
@@ -5,86 +5,23 @@
   </header>
 
   <!-- Error message -->
-<<<<<<< HEAD
-  <div *ngIf="error()" class="rounded-lg border border-red-200 bg-red-50 p-4 text-sm text-red-800">
-    <p class="font-semibold">Error al cargar reservas</p>
-    <p class="mt-1">{{ error() }}</p>
-    <button
-      (click)="loadBookings()"
-      class="mt-3 rounded-md bg-red-100 px-3 py-2 text-xs font-semibold text-red-900 hover:bg-red-200"
-=======
   <div *ngIf="error()" class="info-card-warm">
     <p class="font-semibold text-smoke-black dark:text-pearl-light">Error al cargar reservas</p>
     <p class="mt-1 text-charcoal-medium dark:text-pearl-light/80">{{ error() }}</p>
     <button
       (click)="loadBookings()"
       class="mt-3 px-3 py-2 bg-accent-warm text-white rounded-xl text-xs font-semibold hover:bg-accent-petrol transition-base"
->>>>>>> 5fc42ab5
     >
       Reintentar
     </button>
   </div>
 
   <!-- Loading state -->
-<<<<<<< HEAD
-  <div *ngIf="loading() && !error()" class="text-center text-sm text-slate-500">
-=======
   <div *ngIf="loading() && !error()" class="text-center text-sm text-charcoal-medium dark:text-pearl-light/70">
->>>>>>> 5fc42ab5
     Cargando reservas...
   </div>
 
   <!-- Bookings list -->
-<<<<<<< HEAD
-  <div class="space-y-3" *ngIf="!loading() && !error()">
-    <article
-      *ngFor="let booking of bookings()"
-      class="rounded-xl border border-slate-200 bg-white p-5 shadow-sm hover:shadow-md transition-shadow"
-    >
-      <a [routerLink]="['/bookings', booking.id]" class="block">
-        <!-- Car Photo and Info -->
-        <div class="flex gap-4 mb-3">
-          <img
-            *ngIf="booking.main_photo_url"
-            [src]="booking.main_photo_url"
-            [alt]="booking.car_title"
-            class="w-24 h-24 object-cover rounded-lg"
-          />
-          <div class="flex-1">
-            <p class="text-lg font-semibold text-slate-900">{{ booking.car_title || 'Auto' }}</p>
-            <p class="text-sm text-slate-600" *ngIf="booking.car_brand || booking.car_model">
-              {{ booking.car_brand }} {{ booking.car_model }}
-            </p>
-            <p class="text-xs text-slate-500 mt-1">{{ rangeLabel(booking) }}</p>
-          </div>
-        </div>
-
-        <!-- Status and Price -->
-        <div class="flex flex-col gap-2 md:flex-row md:items-center md:justify-between">
-          <div class="flex items-center gap-2">
-            <span
-              class="rounded-full px-3 py-1 text-xs font-semibold uppercase"
-              [ngClass]="{
-                'bg-yellow-100 text-yellow-800': booking.status === 'pending',
-                'bg-green-100 text-green-800': booking.status === 'confirmed',
-                'bg-blue-100 text-blue-800': booking.status === 'in_progress',
-                'bg-gray-100 text-gray-800': booking.status === 'completed',
-                'bg-red-100 text-red-800': booking.status === 'cancelled' || booking.status === 'expired'
-              }"
-            >
-              {{ booking.status }}
-            </span>
-          </div>
-          <p class="text-sm font-semibold text-slate-900">
-            Total: {{ booking.total_amount | money }}
-          </p>
-        </div>
-
-        <!-- View Details Link -->
-        <div class="mt-3 text-sm text-accent-petrol font-semibold flex items-center gap-1">
-          Ver detalle →
-        </div>
-=======
   <div class="space-y-4 sm:space-y-6" *ngIf="!loading() && !error()">
     <article
       *ngFor="let booking of bookings()"
@@ -166,17 +103,12 @@
             </div>
           </div>
         </div>
->>>>>>> 5fc42ab5
       </a>
     </article>
   </div>
 
   <!-- Empty state -->
-<<<<<<< HEAD
-  <p *ngIf="!loading() && !error() && bookings().length === 0" class="text-sm text-slate-500">
-=======
   <p *ngIf="!loading() && !error() && bookings().length === 0" class="text-caption text-center py-8 text-charcoal-medium dark:text-pearl-light/70">
->>>>>>> 5fc42ab5
     No tenés reservas todavía.
   </p>
 </section>