import { Component, OnInit, signal, computed, inject } from '@angular/core';
import { CommonModule } from '@angular/common';
import { RouterLink } from '@angular/router';
import { TranslateModule } from '@ngx-translate/core';
import { VerificationService } from '../../core/services/verification.service';
import {
  DocumentTypeConfig,
  DOCUMENT_TYPES,
  getDocumentsByCategory,
} from '../../core/config/document-types.config';

@Component({
  selector: 'app-verification',
  standalone: true,
  imports: [CommonModule, RouterLink, TranslateModule],
  template: `
<<<<<<< HEAD
    <div class="verification-page bg-ivory-100 dark:bg-gray-900 min-h-screen transition-colors duration-300">
=======
    <div
      class="verification-page bg-ivory-soft dark:bg-graphite-dark min-h-screen transition-colors duration-300"
    >
>>>>>>> c9e3b35f
      <!-- Header -->
      <div
        class="bg-white dark:bg-gray-700-pure dark:bg-gray-800 border-b border-gray-200 dark:border-neutral-800/60 transition-colors duration-300"
      >
        <div class="max-w-4xl mx-auto px-4 sm:px-6 lg:px-8 py-6">
          <div class="flex items-center gap-3 mb-2">
            <a routerLink="/" class="text-primary-600 hover:text-primary-700">← Atrás</a>
          </div>
          <h1 class="text-3xl font-bold text-gray-900 dark:text-ivory-50">
            Verificación de Cuenta
          </h1>
          <p class="mt-2 text-gray-600 dark:text-beige-200/70">
            Completa tu verificación para publicar autos y recibir reservas
          </p>
        </div>
      </div>

      <!-- Content -->
      <div class="max-w-4xl mx-auto px-4 sm:px-6 lg:px-8 py-8">
        @if (verificationStatus(); as status) {
          <!-- Status Summary -->
          <div
            class="bg-white dark:bg-gray-700-pure dark:bg-gray-800 rounded-lg shadow-sm border border-gray-200 dark:border-neutral-800/60 p-6 mb-8"
          >
            <div class="flex items-center justify-between mb-6">
              <div>
                <h2 class="text-xl font-semibold text-gray-900 dark:text-ivory-50 mb-2">
                  Estado de Verificación
                </h2>
                <div class="flex items-center gap-3">
                  @switch (status.status) {
                    @case ('VERIFICADO') {
                      <span
                        class="inline-flex items-center gap-2 px-3 py-1 bg-green-100 dark:bg-green-900/40 text-green-900 dark:text-green-200 rounded-full font-medium text-sm"
                      >
                        <span>✅</span>
                        <span>Verificado</span>
                      </span>
                    }
                    @case ('PENDIENTE') {
                      <span
                        class="inline-flex items-center gap-2 px-3 py-1 bg-amber-100 dark:bg-amber-900/40 text-amber-900 dark:text-amber-200 rounded-full font-medium text-sm"
                      >
                        <span>⏳</span>
                        <span>Pendiente</span>
                      </span>
                    }
                    @case ('RECHAZADO') {
                      <span
                        class="inline-flex items-center gap-2 px-3 py-1 bg-red-100 dark:bg-red-900/40 text-red-900 dark:text-red-200 rounded-full font-medium text-sm"
                      >
                        <span>❌</span>
                        <span>Rechazado</span>
                      </span>
                    }
                  }
                </div>
              </div>
              @if (status.status !== 'VERIFICADO') {
                <button
                  (click)="triggerVerification()"
                  [disabled]="isVerifying()"
                  class="px-4 py-2 bg-primary-600 hover:bg-primary-700 disabled:bg-gray-400 text-white font-medium rounded-lg transition-colors"
                >
                  {{ isVerifying() ? 'Verificando...' : 'Verificar Ahora' }}
                </button>
              }
            </div>

            @if (status.notes) {
              <div
                class="bg-red-50 dark:bg-red-900/20 border border-red-200 dark:border-red-800/40 rounded p-3 text-sm text-red-800 dark:text-red-300"
              >
                {{ status.notes }}
              </div>
            }
          </div>

          <!-- Missing Documents Section -->
          @if (missingDocs().length > 0) {
            <div
              class="bg-white dark:bg-gray-700-pure dark:bg-gray-800 rounded-lg shadow-sm border border-gray-200 dark:border-neutral-800/60 p-6 mb-8"
            >
              <h2 class="text-xl font-semibold text-gray-900 dark:text-ivory-50 mb-6">
                📋 Documentos Faltantes ({{ missingDocs().length }})
              </h2>

              <div class="grid grid-cols-1 md:grid-cols-2 gap-4">
                @for (docId of missingDocs(); track docId) {
                  @if (getDocConfig(docId); as docConfig) {
                    <div
                      class="border border-amber-200 dark:border-amber-800/40 rounded-lg p-4 bg-amber-50 dark:bg-amber-900/20 hover:shadow-md transition-shadow"
                    >
                      <div class="flex items-start gap-4">
                        <span class="text-3xl flex-shrink-0">{{ docConfig.emoji }}</span>
                        <div class="flex-1 min-w-0">
                          <h3 class="font-semibold text-amber-900 dark:text-amber-200 mb-1">
                            {{ docConfig.label }}
                          </h3>
                          <p class="text-sm text-amber-800 dark:text-amber-300 mb-3">
                            {{ docConfig.description }}
                          </p>
                          <a
                            routerLink="/profile"
                            class="inline-flex items-center gap-2 px-3 py-1 bg-amber-600 hover:bg-amber-700 dark:bg-amber-700 dark:hover:bg-amber-600 text-white font-medium rounded text-sm transition-colors"
                          >
                            <span>📤</span>
                            <span>Subir Documento</span>
                          </a>
                        </div>
                      </div>
                    </div>
                  }
                }
              </div>
            </div>
          } @else if (status.status === 'VERIFICADO') {
            <!-- Success State -->
            <div
              class="bg-green-50 dark:bg-green-900/20 border border-green-200 dark:border-green-800/40 rounded-lg p-8 text-center"
            >
              <div class="text-6xl mb-4">✅</div>
              <h2 class="text-2xl font-bold text-green-900 dark:text-green-200 mb-2">
                ¡Verificación Completada!
              </h2>
              <p class="text-green-800 dark:text-green-300 mb-6">
                Tu cuenta está completamente verificada. Ahora puedes publicar autos y recibir
                reservas.
              </p>
              <a
                routerLink="/cars/publish"
                class="inline-block px-6 py-3 bg-green-600 hover:bg-green-700 text-white font-medium rounded-lg transition-colors"
              >
                Publicar mi primer auto →
              </a>
            </div>
          }

          <!-- Verification Help Section -->
          <div
            class="bg-white dark:bg-gray-700-pure dark:bg-gray-800 rounded-lg shadow-sm border border-gray-200 dark:border-neutral-800/60 p-6 mt-8"
          >
            <h2 class="text-xl font-semibold text-gray-900 dark:text-ivory-50 mb-4">
              ❓ Preguntas Frecuentes
            </h2>

            <div class="space-y-4">
              <details
                class="group border border-gray-200 dark:border-neutral-700 rounded-lg p-4 cursor-pointer hover:bg-ivory-100 dark:hover:bg-gray-900 transition-colors"
              >
<<<<<<< HEAD
                <summary class="font-medium text-gray-900 dark:text-ivory-50 flex items-center justify-between">
=======
                <summary
                  class="font-medium text-smoke-black dark:text-ivory-luminous flex items-center justify-between"
                >
>>>>>>> c9e3b35f
                  ¿Por qué necesito verificarme?
                  <span class="text-lg group-open:rotate-180 transition-transform">▼</span>
                </summary>
                <p class="mt-3 text-gray-600 dark:text-beige-200/70 text-sm">
                  La verificación es obligatoria para proteger a los usuarios de AutoRenta. Nos
                  permite confirmar tu identidad y asegurar que todos en nuestra plataforma sean
                  personas confiables.
                </p>
              </details>

              <details
                class="group border border-gray-200 dark:border-neutral-700 rounded-lg p-4 cursor-pointer hover:bg-ivory-100 dark:hover:bg-gray-900 transition-colors"
              >
<<<<<<< HEAD
                <summary class="font-medium text-gray-900 dark:text-ivory-50 flex items-center justify-between">
=======
                <summary
                  class="font-medium text-smoke-black dark:text-ivory-luminous flex items-center justify-between"
                >
>>>>>>> c9e3b35f
                  ¿Cuánto tiempo toma la verificación?
                  <span class="text-lg group-open:rotate-180 transition-transform">▼</span>
                </summary>
                <p class="mt-3 text-gray-600 dark:text-beige-200/70 text-sm">
                  La mayoría de las verificaciones se completan en 24-48 horas. Algunos casos pueden
                  requerir revisión manual adicional.
                </p>
              </details>

              <details
                class="group border border-gray-200 dark:border-neutral-700 rounded-lg p-4 cursor-pointer hover:bg-ivory-100 dark:hover:bg-gray-900 transition-colors"
              >
<<<<<<< HEAD
                <summary class="font-medium text-gray-900 dark:text-ivory-50 flex items-center justify-between">
=======
                <summary
                  class="font-medium text-smoke-black dark:text-ivory-luminous flex items-center justify-between"
                >
>>>>>>> c9e3b35f
                  ¿Es seguro compartir mis documentos?
                  <span class="text-lg group-open:rotate-180 transition-transform">▼</span>
                </summary>
                <p class="mt-3 text-gray-600 dark:text-beige-200/70 text-sm">
                  Sí. Todos tus documentos se almacenan en servidores seguros con encriptación de
                  punta a punta. Solo nuestro equipo de verificación tiene acceso a ellos.
                </p>
              </details>
            </div>
          </div>
        } @else {
          <!-- Loading State -->
          <div class="flex justify-center items-center py-12">
            <svg class="animate-spin h-12 w-12 text-primary-600" fill="none" viewBox="0 0 24 24">
              <circle
                class="opacity-25"
                cx="12"
                cy="12"
                r="10"
                stroke="currentColor"
                stroke-width="4"
              ></circle>
              <path
                class="opacity-75"
                fill="currentColor"
                d="M4 12a8 8 0 018-8V0C5.373 0 0 5.373 0 12h4zm2 5.291A7.962 7.962 0 014 12H0c0 3.042 1.135 5.824 3 7.938l3-2.647z"
              ></path>
            </svg>
          </div>
        }
      </div>
    </div>
  `,
  styles: [
    `
      .verification-page {
        min-height: 100vh;
      }
    `,
  ],
})
export class VerificationPage implements OnInit {
  private readonly verificationService = inject(VerificationService);

  readonly verificationStatus = this.verificationService.statuses;
  readonly isVerifying = signal(false);
  readonly missingDocs = computed(() => this.verificationStatus()?.missing_docs || []);

  ngOnInit() {
    this.verificationService.loadStatuses();
  }

  triggerVerification() {
    this.isVerifying.set(true);
    this.verificationService
      .triggerVerification()
      .then(() => {
        this.isVerifying.set(false);
      })
      .catch(() => {
        this.isVerifying.set(false);
      });
  }

  getDocConfig(docId: string): DocumentTypeConfig | undefined {
    return DOCUMENT_TYPES[docId];
  }
}<|MERGE_RESOLUTION|>--- conflicted
+++ resolved
@@ -14,25 +14,21 @@
   standalone: true,
   imports: [CommonModule, RouterLink, TranslateModule],
   template: `
-<<<<<<< HEAD
-    <div class="verification-page bg-ivory-100 dark:bg-gray-900 min-h-screen transition-colors duration-300">
-=======
     <div
       class="verification-page bg-ivory-soft dark:bg-graphite-dark min-h-screen transition-colors duration-300"
     >
->>>>>>> c9e3b35f
       <!-- Header -->
       <div
-        class="bg-white dark:bg-gray-700-pure dark:bg-gray-800 border-b border-gray-200 dark:border-neutral-800/60 transition-colors duration-300"
+        class="bg-white dark:bg-slate-deep-pure dark:bg-anthracite border-b border-pearl-gray dark:border-neutral-800/60 transition-colors duration-300"
       >
         <div class="max-w-4xl mx-auto px-4 sm:px-6 lg:px-8 py-6">
           <div class="flex items-center gap-3 mb-2">
             <a routerLink="/" class="text-primary-600 hover:text-primary-700">← Atrás</a>
           </div>
-          <h1 class="text-3xl font-bold text-gray-900 dark:text-ivory-50">
+          <h1 class="text-3xl font-bold text-smoke-black dark:text-ivory-luminous">
             Verificación de Cuenta
           </h1>
-          <p class="mt-2 text-gray-600 dark:text-beige-200/70">
+          <p class="mt-2 text-charcoal-medium dark:text-pearl-light/70">
             Completa tu verificación para publicar autos y recibir reservas
           </p>
         </div>
@@ -43,11 +39,11 @@
         @if (verificationStatus(); as status) {
           <!-- Status Summary -->
           <div
-            class="bg-white dark:bg-gray-700-pure dark:bg-gray-800 rounded-lg shadow-sm border border-gray-200 dark:border-neutral-800/60 p-6 mb-8"
+            class="bg-white dark:bg-slate-deep-pure dark:bg-anthracite rounded-lg shadow-sm border border-pearl-gray dark:border-neutral-800/60 p-6 mb-8"
           >
             <div class="flex items-center justify-between mb-6">
               <div>
-                <h2 class="text-xl font-semibold text-gray-900 dark:text-ivory-50 mb-2">
+                <h2 class="text-xl font-semibold text-smoke-black dark:text-ivory-luminous mb-2">
                   Estado de Verificación
                 </h2>
                 <div class="flex items-center gap-3">
@@ -102,9 +98,9 @@
           <!-- Missing Documents Section -->
           @if (missingDocs().length > 0) {
             <div
-              class="bg-white dark:bg-gray-700-pure dark:bg-gray-800 rounded-lg shadow-sm border border-gray-200 dark:border-neutral-800/60 p-6 mb-8"
+              class="bg-white dark:bg-slate-deep-pure dark:bg-anthracite rounded-lg shadow-sm border border-pearl-gray dark:border-neutral-800/60 p-6 mb-8"
             >
-              <h2 class="text-xl font-semibold text-gray-900 dark:text-ivory-50 mb-6">
+              <h2 class="text-xl font-semibold text-smoke-black dark:text-ivory-luminous mb-6">
                 📋 Documentos Faltantes ({{ missingDocs().length }})
               </h2>
 
@@ -161,27 +157,23 @@
 
           <!-- Verification Help Section -->
           <div
-            class="bg-white dark:bg-gray-700-pure dark:bg-gray-800 rounded-lg shadow-sm border border-gray-200 dark:border-neutral-800/60 p-6 mt-8"
+            class="bg-white dark:bg-slate-deep-pure dark:bg-anthracite rounded-lg shadow-sm border border-pearl-gray dark:border-neutral-800/60 p-6 mt-8"
           >
-            <h2 class="text-xl font-semibold text-gray-900 dark:text-ivory-50 mb-4">
+            <h2 class="text-xl font-semibold text-smoke-black dark:text-ivory-luminous mb-4">
               ❓ Preguntas Frecuentes
             </h2>
 
             <div class="space-y-4">
               <details
-                class="group border border-gray-200 dark:border-neutral-700 rounded-lg p-4 cursor-pointer hover:bg-ivory-100 dark:hover:bg-gray-900 transition-colors"
-              >
-<<<<<<< HEAD
-                <summary class="font-medium text-gray-900 dark:text-ivory-50 flex items-center justify-between">
-=======
+                class="group border border-pearl-gray dark:border-neutral-700 rounded-lg p-4 cursor-pointer hover:bg-ivory-soft dark:hover:bg-graphite-dark transition-colors"
+              >
                 <summary
                   class="font-medium text-smoke-black dark:text-ivory-luminous flex items-center justify-between"
                 >
->>>>>>> c9e3b35f
                   ¿Por qué necesito verificarme?
                   <span class="text-lg group-open:rotate-180 transition-transform">▼</span>
                 </summary>
-                <p class="mt-3 text-gray-600 dark:text-beige-200/70 text-sm">
+                <p class="mt-3 text-charcoal-medium dark:text-pearl-light/70 text-sm">
                   La verificación es obligatoria para proteger a los usuarios de AutoRenta. Nos
                   permite confirmar tu identidad y asegurar que todos en nuestra plataforma sean
                   personas confiables.
@@ -189,38 +181,30 @@
               </details>
 
               <details
-                class="group border border-gray-200 dark:border-neutral-700 rounded-lg p-4 cursor-pointer hover:bg-ivory-100 dark:hover:bg-gray-900 transition-colors"
-              >
-<<<<<<< HEAD
-                <summary class="font-medium text-gray-900 dark:text-ivory-50 flex items-center justify-between">
-=======
+                class="group border border-pearl-gray dark:border-neutral-700 rounded-lg p-4 cursor-pointer hover:bg-ivory-soft dark:hover:bg-graphite-dark transition-colors"
+              >
                 <summary
                   class="font-medium text-smoke-black dark:text-ivory-luminous flex items-center justify-between"
                 >
->>>>>>> c9e3b35f
                   ¿Cuánto tiempo toma la verificación?
                   <span class="text-lg group-open:rotate-180 transition-transform">▼</span>
                 </summary>
-                <p class="mt-3 text-gray-600 dark:text-beige-200/70 text-sm">
+                <p class="mt-3 text-charcoal-medium dark:text-pearl-light/70 text-sm">
                   La mayoría de las verificaciones se completan en 24-48 horas. Algunos casos pueden
                   requerir revisión manual adicional.
                 </p>
               </details>
 
               <details
-                class="group border border-gray-200 dark:border-neutral-700 rounded-lg p-4 cursor-pointer hover:bg-ivory-100 dark:hover:bg-gray-900 transition-colors"
-              >
-<<<<<<< HEAD
-                <summary class="font-medium text-gray-900 dark:text-ivory-50 flex items-center justify-between">
-=======
+                class="group border border-pearl-gray dark:border-neutral-700 rounded-lg p-4 cursor-pointer hover:bg-ivory-soft dark:hover:bg-graphite-dark transition-colors"
+              >
                 <summary
                   class="font-medium text-smoke-black dark:text-ivory-luminous flex items-center justify-between"
                 >
->>>>>>> c9e3b35f
                   ¿Es seguro compartir mis documentos?
                   <span class="text-lg group-open:rotate-180 transition-transform">▼</span>
                 </summary>
-                <p class="mt-3 text-gray-600 dark:text-beige-200/70 text-sm">
+                <p class="mt-3 text-charcoal-medium dark:text-pearl-light/70 text-sm">
                   Sí. Todos tus documentos se almacenan en servidores seguros con encriptación de
                   punta a punta. Solo nuestro equipo de verificación tiene acceso a ellos.
                 </p>
