<section
<<<<<<< HEAD
  class="mx-auto max-w-3xl space-y-6 rounded-xl border border-slate-200 bg-white p-8 shadow-sm"
=======
  class="mx-auto max-w-3xl space-y-6 rounded-xl border border-slate-200 bg-white p-8 shadow-sm dark:border-slate-deep dark:bg-anthracite/80 dark:shadow-card transition-colors"
>>>>>>> 5fc42ab5
>
  <header>
    <h1 class="text-2xl font-semibold text-slate-900 dark:text-ivory-luminous">Publicar un auto</h1>
    <p class="mt-2 text-sm text-slate-600 dark:text-pearl-light/80">
      Completá los datos básicos. Nuestro equipo revisará la publicación antes de activarla.
    </p>
  </header>

  <form class="grid gap-4" (submit)="$event.preventDefault(); submit()">
    <label class="text-sm font-medium text-slate-700 dark:text-pearl-light">
      Título
      <input
        type="text"
        required
        class="mt-1 w-full rounded border border-slate-300 px-3 py-2 text-sm text-slate-900 placeholder-slate-400 focus:border-blue-500 focus:outline-none focus:ring focus:ring-blue-200 dark:border-slate-deep/80 dark:bg-slate-deep/70 dark:text-pearl-light dark:placeholder-pearl-light/40 dark:focus:border-accent-petrol dark:focus:ring-accent-petrol/30"
        [value]="title()"
        (input)="title.set($any($event.target).value)"
      />
    </label>

    <label class="text-sm font-medium text-slate-700 dark:text-pearl-light">
      Descripción
      <textarea
        rows="4"
        required
        class="mt-1 w-full rounded border border-slate-300 px-3 py-2 text-sm text-slate-900 placeholder-slate-400 focus:border-blue-500 focus:outline-none focus:ring focus:ring-blue-200 dark:border-slate-deep/80 dark:bg-slate-deep/70 dark:text-pearl-light dark:placeholder-pearl-light/40 dark:focus:border-accent-petrol dark:focus:ring-accent-petrol/30"
        [value]="description()"
        (input)="description.set($any($event.target).value)"
      ></textarea>
    </label>

    <div class="grid gap-4 sm:grid-cols-2">
      <label class="text-sm font-medium text-slate-700 dark:text-pearl-light">
        Ciudad
        <input
          type="text"
          required
          class="mt-1 w-full rounded border border-slate-300 px-3 py-2 text-sm text-slate-900 placeholder-slate-400 focus:border-blue-500 focus:outline-none focus:ring focus:ring-blue-200 dark:border-slate-deep/80 dark:bg-slate-deep/70 dark:text-pearl-light dark:placeholder-pearl-light/40 dark:focus:border-accent-petrol dark:focus:ring-accent-petrol/30"
          [value]="city()"
          (input)="city.set($any($event.target).value)"
        />
      </label>
      <label class="text-sm font-medium text-slate-700 dark:text-pearl-light">
        Provincia
        <input
          type="text"
          required
          class="mt-1 w-full rounded border border-slate-300 px-3 py-2 text-sm text-slate-900 placeholder-slate-400 focus:border-blue-500 focus:outline-none focus:ring focus:ring-blue-200 dark:border-slate-deep/80 dark:bg-slate-deep/70 dark:text-pearl-light dark:placeholder-pearl-light/40 dark:focus:border-accent-petrol dark:focus:ring-accent-petrol/30"
          [value]="state()"
          (input)="state.set($any($event.target).value)"
        />
      </label>
    </div>

    <div class="grid gap-4 sm:grid-cols-3">
      <label class="text-sm font-medium text-slate-700 dark:text-pearl-light">
        Precio por día (ARS)
        <input
          type="number"
          min="0"
          required
          class="mt-1 w-full rounded border border-slate-300 px-3 py-2 text-sm text-slate-900 placeholder-slate-400 focus:border-blue-500 focus:outline-none focus:ring focus:ring-blue-200 dark:border-slate-deep/80 dark:bg-slate-deep/70 dark:text-pearl-light dark:placeholder-pearl-light/40 dark:focus:border-accent-petrol dark:focus:ring-accent-petrol/30"
          [value]="price()"
          (input)="price.set(+$any($event.target).value)"
        />
      </label>
      <label class="text-sm font-medium text-slate-700 dark:text-pearl-light">
        Asientos
        <input
          type="number"
          min="1"
          max="9"
          required
          class="mt-1 w-full rounded border border-slate-300 px-3 py-2 text-sm text-slate-900 placeholder-slate-400 focus:border-blue-500 focus:outline-none focus:ring focus:ring-blue-200 dark:border-slate-deep/80 dark:bg-slate-deep/70 dark:text-pearl-light dark:placeholder-pearl-light/40 dark:focus:border-accent-petrol dark:focus:ring-accent-petrol/30"
          [value]="seats()"
          (input)="seats.set(+$any($event.target).value)"
        />
      </label>
      <label class="text-sm font-medium text-slate-700 dark:text-pearl-light">
        Transmisión
        <select
          class="mt-1 w-full rounded border border-slate-300 px-3 py-2 text-sm text-slate-900 focus:border-blue-500 focus:outline-none focus:ring focus:ring-blue-200 dark:border-slate-deep/80 dark:bg-slate-deep/70 dark:text-pearl-light dark:focus:border-accent-petrol dark:focus:ring-accent-petrol/30"
          [value]="transmission()"
          (change)="transmission.set($any($event.target).value)"
        >
          <option value="manual">Manual</option>
          <option value="automatic">Automática</option>
        </select>
      </label>
    </div>

    <app-upload-image (filesSelected)="onFilesSelected($event)"></app-upload-image>

    <button
      type="submit"
      class="w-full rounded bg-blue-600 px-4 py-2 text-sm font-semibold text-white hover:bg-blue-700 disabled:cursor-not-allowed disabled:bg-blue-300 dark:bg-accent-petrol dark:hover:bg-accent-petrol/90 dark:disabled:bg-slate-deep/60"
      [disabled]="loading()"
    >
      {{ loading() ? 'Guardando...' : 'Enviar publicación' }}
    </button>

    <p *ngIf="message()" class="text-sm text-blue-600 dark:text-accent-petrol/80">{{ message() }}</p>
  </form>
</section><|MERGE_RESOLUTION|>--- conflicted
+++ resolved
@@ -1,9 +1,5 @@
 <section
-<<<<<<< HEAD
-  class="mx-auto max-w-3xl space-y-6 rounded-xl border border-slate-200 bg-white p-8 shadow-sm"
-=======
   class="mx-auto max-w-3xl space-y-6 rounded-xl border border-slate-200 bg-white p-8 shadow-sm dark:border-slate-deep dark:bg-anthracite/80 dark:shadow-card transition-colors"
->>>>>>> 5fc42ab5
 >
   <header>
     <h1 class="text-2xl font-semibold text-slate-900 dark:text-ivory-luminous">Publicar un auto</h1>
