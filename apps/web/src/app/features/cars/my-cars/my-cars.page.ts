import { ChangeDetectionStrategy, Component, OnInit, signal, computed } from '@angular/core';
import { CommonModule } from '@angular/common';
import { RouterLink, Router } from '@angular/router';
<<<<<<< HEAD
=======
import { TranslateModule } from '@ngx-translate/core';
>>>>>>> 5fc42ab5
import { CarsService } from '../../../core/services/cars.service';
import { Car } from '../../../core/models';
import { CarCardComponent } from '../../../shared/components/car-card/car-card.component';

@Component({
  standalone: true,
  selector: 'app-my-cars-page',
  imports: [CommonModule, RouterLink, CarCardComponent, TranslateModule],
  templateUrl: './my-cars.page.html',
  changeDetection: ChangeDetectionStrategy.OnPush,
})
export class MyCarsPage implements OnInit {
  readonly cars = signal<Car[]>([]);
  readonly loading = signal(false);

  readonly countActive = computed(() =>
    this.cars().filter(car => car.status === 'active').length
  );

  readonly countDraft = computed(() =>
    this.cars().filter(car => car.status === 'draft').length
  );

  constructor(
    private readonly carsService: CarsService,
    private readonly router: Router
  ) {}

  ngOnInit(): void {
    void this.loadCars();
  }

  async loadCars(): Promise<void> {
    this.loading.set(true);
    try {
      const cars = await this.carsService.listMyCars();
      this.cars.set(cars);
    } catch (err) {
      console.error('loadMyCars error', err);
    } finally {
      this.loading.set(false);
    }
  }

  async onEditCar(carId: string): Promise<void> {
    // Navigate to publish page with car ID for editing
    await this.router.navigate(['/cars/publish'], {
      queryParams: { edit: carId }
    });
  }

  async onDeleteCar(carId: string): Promise<void> {
    const confirmed = confirm('¿Estás seguro de que querés eliminar este auto? Esta acción no se puede deshacer.');
    if (!confirmed) return;

    try {
      await this.carsService.deleteCar(carId);
      // Reload cars list after successful deletion
      await this.loadCars();
      alert('Auto eliminado exitosamente');
    } catch (error) {
      console.error('Error deleting car:', error);
      alert('Error al eliminar el auto. Por favor intenta nuevamente.');
    }
  }
}<|MERGE_RESOLUTION|>--- conflicted
+++ resolved
@@ -1,10 +1,7 @@
 import { ChangeDetectionStrategy, Component, OnInit, signal, computed } from '@angular/core';
 import { CommonModule } from '@angular/common';
 import { RouterLink, Router } from '@angular/router';
-<<<<<<< HEAD
-=======
 import { TranslateModule } from '@ngx-translate/core';
->>>>>>> 5fc42ab5
 import { CarsService } from '../../../core/services/cars.service';
 import { Car } from '../../../core/models';
 import { CarCardComponent } from '../../../shared/components/car-card/car-card.component';
