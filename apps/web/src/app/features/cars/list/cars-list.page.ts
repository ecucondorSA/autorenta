import {
  ChangeDetectionStrategy,
  Component,
  OnInit,
  ViewChild,
  computed,
  signal,
  inject,
<<<<<<< HEAD
} from '@angular/core';
import { CommonModule } from '@angular/common';
import { CarsService } from '../../../core/services/cars.service';
import { CarsCompareService } from '../../../core/services/cars-compare.service';
import { Car } from '../../../core/models';
import { CitySelectComponent } from '../../../shared/components/city-select/city-select.component';
import {
  DateRangePickerComponent,
  DateRange,
} from '../../../shared/components/date-range-picker/date-range-picker.component';
import { CarCardComponent } from '../../../shared/components/car-card/car-card.component';
import { CarsMapComponent } from '../../../shared/components/cars-map/cars-map.component';
=======
  effect,
  PLATFORM_ID,
} from '@angular/core';
import { CommonModule, isPlatformBrowser } from '@angular/common';
import { RouterLink } from '@angular/router';
import { TranslateModule } from '@ngx-translate/core';
import { CarsService } from '../../../core/services/cars.service';
import { CarsCompareService } from '../../../core/services/cars-compare.service';
import { MetaService } from '../../../core/services/meta.service';
import { Car } from '../../../core/models';
import {
  DateRange,
} from '../../../shared/components/date-range-picker/date-range-picker.component';
import { CarsMapComponent } from '../../../shared/components/cars-map/cars-map.component';
import { MapFiltersComponent, MapFilters } from '../../../shared/components/map-filters/map-filters.component';
import { MoneyPipe } from '../../../shared/pipes/money.pipe';
>>>>>>> 5fc42ab5

// Interface para auto con distancia
export interface CarWithDistance extends Car {
  distance?: number;
  distanceText?: string;
<<<<<<< HEAD
}
=======
  body_type?: string | null;
}

interface PremiumSegmentation {
  threshold: number;
  scores: Map<string, number>;
}

const SORT_STORAGE_KEY = 'autorenta:list-sort';
const ANALYTICS_EVENT = 'autorenta:analytics';
const ECONOMY_RADIUS_KM = 50;
const PREMIUM_SCORE_PRICE_WEIGHT = 0.7;
const PREMIUM_SCORE_RATING_WEIGHT = 0.3;
>>>>>>> 5fc42ab5

@Component({
  standalone: true,
  selector: 'app-cars-list-page',
  imports: [
    CommonModule,
<<<<<<< HEAD
    CitySelectComponent,
    DateRangePickerComponent,
    CarCardComponent,
    CarsMapComponent,
  ],
=======
    RouterLink,
    CarsMapComponent,
    MapFiltersComponent,
    MoneyPipe, TranslateModule],
>>>>>>> 5fc42ab5
  templateUrl: './cars-list.page.html',
  styleUrls: ['./cars-list.page.css'],
  changeDetection: ChangeDetectionStrategy.OnPush,
})
export class CarsListPage implements OnInit {
  @ViewChild(CarsMapComponent) carsMapComponent!: CarsMapComponent;

  private readonly carsService = inject(CarsService);
  private readonly compareService = inject(CarsCompareService);
<<<<<<< HEAD
=======
  private readonly metaService = inject(MetaService);
  private readonly platformId = inject(PLATFORM_ID);
  private readonly isBrowser = isPlatformBrowser(this.platformId);
  private readonly economyRadiusKm = ECONOMY_RADIUS_KM;
  private sortInitialized = false;
  private analyticsLastKey: string | null = null;
>>>>>>> 5fc42ab5

  readonly city = signal<string | null>(null);
  readonly dateRange = signal<DateRange>({ from: null, to: null });
  readonly loading = signal(false);
  readonly cars = signal<Car[]>([]);
  readonly userLocation = signal<{ lat: number; lng: number } | null>(null);
  readonly hasFilters = computed(() => !!this.city() || !!this.dateRange().from);
  readonly selectedCarId = signal<string | null>(null);
<<<<<<< HEAD

  // Autos ordenados por distancia con información de distancia
  readonly carsWithDistance = computed(() => {
    const carsList = this.cars();
    const userLoc = this.userLocation();

    console.log('[CarsListPage] carsWithDistance computed - userLoc:', userLoc, 'cars count:', carsList.length);

    if (!userLoc || !carsList.length) {
      console.log('[CarsListPage] No userLoc or no cars - returning original list');
      return carsList as CarWithDistance[];
    }

    // Calcular distancias y ordenar
    const carsWithDist: CarWithDistance[] = carsList.map((car) => {
      if (!car.location_lat || !car.location_lng) {
        return { ...car, distance: undefined, distanceText: undefined };
      }

      const distanceKm = this.calculateDistance(
        userLoc.lat,
        userLoc.lng,
        car.location_lat,
        car.location_lng
      );

      // Formatear texto de distancia
      let distanceText: string;
      if (distanceKm < 1) {
        distanceText = `${Math.round(distanceKm * 10) * 100}m`;
      } else if (distanceKm < 10) {
        distanceText = `${distanceKm.toFixed(1)}km`;
      } else {
        distanceText = `${Math.round(distanceKm)}km`;
      }

      return {
        ...car,
        distance: distanceKm,
        distanceText,
      };
    });

    console.log('[CarsListPage] Calculated distances for', carsWithDist.length, 'cars');
    console.log('[CarsListPage] Sample car with distance:', carsWithDist[0]?.title, carsWithDist[0]?.distanceText);

    // Ordenar por distancia (más cercano primero)
    const sorted = carsWithDist.sort((a, b) => {
      if (a.distance === undefined) return 1;
      if (b.distance === undefined) return -1;
      return a.distance - b.distance;
    });

    console.log('[CarsListPage] Sorted cars - first:', sorted[0]?.title, sorted[0]?.distanceText);
    return sorted;
=======
  readonly searchExpanded = signal(false);

  // Filtros y ordenamiento
  readonly mapFilters = signal<MapFilters | null>(null);
  readonly sortBy = signal<'distance' | 'price_asc' | 'price_desc' | 'rating' | 'newest'>('price_desc');
  readonly sortLabel = computed(() => this.getSortLabel(this.sortBy()));

  private readonly persistSortEffect = effect(() => {
    if (!this.isBrowser || !this.sortInitialized) {
      return;
    }
    const sort = this.sortBy();
    localStorage.setItem(SORT_STORAGE_KEY, sort);
  });

  private readonly analyticsEffect = effect(() => {
    if (!this.isBrowser) {
      return;
    }
    const premiumCount = this.premiumCars().length;
    const economyCount = this.economyCars().length;
    const sort = this.sortBy();
    const key = `${premiumCount}:${economyCount}:${sort}`;
    if (key === this.analyticsLastKey) {
      return;
    }
    this.analyticsLastKey = key;
    this.trackAnalytics('inventory_segments_updated', {
      premiumCount,
      economyCount,
      sort,
    });
  });

  // Autos ordenados por distancia con información de distancia
  private readonly filteredCarsWithDistance = computed<CarWithDistance[]>(() => {
    let carsList = this.cars();
    const userLoc = this.userLocation();
    const filters = this.mapFilters();

    // Aplicar filtros
    if (filters) {
      carsList = carsList.filter(car => {
        // Filtro de precio
        if (car.price_per_day < filters.minPrice || car.price_per_day > filters.maxPrice) {
          return false;
        }

        // Filtro de transmisión
        if (filters.transmission !== 'all' && car.transmission !== filters.transmission) {
          return false;
        }

        // Filtro de combustible
        if (filters.fuelType !== 'all' && car.fuel_type !== filters.fuelType) {
          return false;
        }

        // Filtro de asientos
        if (car.seats < filters.minSeats) {
          return false;
        }

        // Filtro de características
        if (filters.features.ac && !car.features?.['ac']) return false;
        if (filters.features.gps && !car.features?.['gps']) return false;
        if (filters.features.bluetooth && !car.features?.['bluetooth']) return false;
        if (filters.features.backup_camera && !car.features?.['backup_camera']) return false;

        return true;
      });
    }

    if (!carsList.length) {
      return [] as CarWithDistance[];
    }

    return carsList.map((car) => {
      if (!userLoc || !car.location_lat || !car.location_lng) {
        return { ...car, distance: undefined, distanceText: undefined };
      }

      const distanceKm = this.calculateDistance(
        userLoc.lat,
        userLoc.lng,
        car.location_lat,
        car.location_lng
      );

      // Formatear texto de distancia
      let distanceText: string;
      if (distanceKm < 1) {
        distanceText = `${Math.round(distanceKm * 10) * 100}m`;
      } else if (distanceKm < 10) {
        distanceText = `${distanceKm.toFixed(1)}km`;
      } else {
        distanceText = `${Math.round(distanceKm)}km`;
      }

      return {
        ...car,
        distance: distanceKm,
        distanceText,
      };
    });
  });

  private readonly premiumSegmentation = computed<PremiumSegmentation | null>(() => {
    const cars = this.filteredCarsWithDistance();
    if (!cars.length) {
      return null;
    }

    const prices = cars
      .map(car => car.price_per_day)
      .filter(price => typeof price === 'number' && !Number.isNaN(price));

    if (!prices.length) {
      return null;
    }

    const minPrice = Math.min(...prices);
    const maxPrice = Math.max(...prices);
    const priceRange = Math.max(maxPrice - minPrice, 1);

    const entries = cars.map(car => {
      const priceNormalized = (car.price_per_day - minPrice) / priceRange;
      const ratingNormalized = Math.min((car.owner?.rating_avg ?? 0) / 5, 1);
      const score = priceNormalized * PREMIUM_SCORE_PRICE_WEIGHT + ratingNormalized * PREMIUM_SCORE_RATING_WEIGHT;
      return { id: car.id, score };
    });

    const sortedScores = entries
      .map(entry => entry.score)
      .sort((a, b) => a - b);

    const thresholdIndex = Math.max(0, Math.floor(sortedScores.length * 0.6));
    const threshold = sortedScores[Math.min(thresholdIndex, sortedScores.length - 1)];

    return {
      threshold,
      scores: new Map(entries.map(entry => [entry.id, entry.score])),
    };
  });

  readonly premiumCars = computed<CarWithDistance[]>(() => {
    const segmentation = this.premiumSegmentation();
    const cars = this.filteredCarsWithDistance();

    if (!cars.length) {
      return [];
    }

    const list = !segmentation
      ? cars
      : cars.filter(car => {
          const score = segmentation.scores.get(car.id) ?? 0;
          return score >= segmentation.threshold;
        });

    const sorted = list.slice();

    switch (this.sortBy()) {
      case 'price_asc':
        sorted.sort((a, b) => a.price_per_day - b.price_per_day);
        break;
      case 'price_desc':
        sorted.sort((a, b) => b.price_per_day - a.price_per_day);
        break;
      case 'rating':
        sorted.sort((a, b) => {
          const ratingA = a.owner?.rating_avg ?? 0;
          const ratingB = b.owner?.rating_avg ?? 0;
          if (ratingB !== ratingA) {
            return ratingB - ratingA;
          }
          return b.price_per_day - a.price_per_day;
        });
        break;
      case 'newest':
        sorted.sort((a, b) => {
          const dateA = new Date(a.created_at || 0).getTime();
          const dateB = new Date(b.created_at || 0).getTime();
          if (dateB !== dateA) {
            return dateB - dateA;
          }
          return b.price_per_day - a.price_per_day;
        });
        break;
      case 'distance':
      default:
        sorted.sort((a, b) => {
          const distanceA = a.distance ?? Number.POSITIVE_INFINITY;
          const distanceB = b.distance ?? Number.POSITIVE_INFINITY;
          if (distanceA !== distanceB) {
            return distanceA - distanceB;
          }
          return b.price_per_day - a.price_per_day;
        });
        break;
    }

    return sorted;
  });

  readonly economyCars = computed<CarWithDistance[]>(() => {
    const segmentation = this.premiumSegmentation();
    const cars = this.filteredCarsWithDistance();

    if (!cars.length) {
      return [];
    }

    const premiumSet = segmentation
      ? new Set(
          cars
            .filter(car => (segmentation.scores.get(car.id) ?? 0) >= segmentation.threshold)
            .map(car => car.id)
        )
      : new Set<string>();

    let list = cars.filter(car => {
      const withinRadius = car.distance === undefined || car.distance <= this.economyRadiusKm;
      if (!withinRadius) {
        return false;
      }

      if (!segmentation) {
        return true;
      }

      const score = segmentation.scores.get(car.id) ?? 0;
      return score < segmentation.threshold;
    });

    if (!list.length) {
      const nonPremium = cars.filter(car => !premiumSet.has(car.id));
      const source = nonPremium.length ? nonPremium : cars;

      list = source
        .slice()
        .sort((a, b) => {
          const priceDiff = a.price_per_day - b.price_per_day;
          if (priceDiff !== 0) {
            return priceDiff;
          }
          const distA = a.distance ?? Number.POSITIVE_INFINITY;
          const distB = b.distance ?? Number.POSITIVE_INFINITY;
          return distA - distB;
        })
        .slice(0, 12);
    }

    return list
      .sort((a, b) => {
        const distanceA = a.distance ?? Number.POSITIVE_INFINITY;
        const distanceB = b.distance ?? Number.POSITIVE_INFINITY;

        if (distanceA !== distanceB) {
          return distanceA - distanceB;
        }
        if (a.price_per_day !== b.price_per_day) {
          return a.price_per_day - b.price_per_day;
        }
        return (a.title || '').localeCompare(b.title || '');
      })
      .slice(0, 12);
  });

  readonly showEconomyCarousel = computed(() => {
    const economy = this.economyCars();
    if (!economy.length) {
      return false;
    }

    const premiumSet = new Set(this.premiumCars().map(car => car.id));

    if (premiumSet.size === 0) {
      const allCount = this.filteredCarsWithDistance().length;
      return economy.length < allCount;
    }

    return economy.some(car => !premiumSet.has(car.id));
>>>>>>> 5fc42ab5
  });

  // Comparación
  readonly compareCount = this.compareService.count;
  readonly maxCompareReached = computed(() => this.compareCount() >= 3);

  ngOnInit(): void {
    if (this.isBrowser) {
      const storedSort = localStorage.getItem(SORT_STORAGE_KEY);
      if (storedSort && this.isValidSort(storedSort)) {
        this.sortBy.set(storedSort);
      }
    }

    this.sortInitialized = true;
    if (this.isBrowser) {
      localStorage.setItem(SORT_STORAGE_KEY, this.sortBy());
    }

    // Update SEO meta tags
    this.metaService.updateCarsListMeta({
      city: this.city() || undefined,
    });

    void this.loadCars();
  }

  onUserLocationChange(location: { lat: number; lng: number }): void {
<<<<<<< HEAD
    console.log('[CarsListPage] Received userLocation from map:', location);
=======
>>>>>>> 5fc42ab5
    this.userLocation.set(location);
  }

  async loadCars(): Promise<void> {
    this.loading.set(true);
    try {
      const items = await this.carsService.listActiveCars({
        city: this.city() ?? undefined,
        from: this.dateRange().from ?? undefined,
        to: this.dateRange().to ?? undefined,
      });
      this.cars.set(items);
      // Collapse search form on mobile after search
      this.searchExpanded.set(false);
    } catch (err) {
      console.error('listActiveCars error', err);
    } finally {
      this.loading.set(false);
    }
  }

  toggleSearch(): void {
    this.searchExpanded.update((expanded) => !expanded);
  }

  onCityChange(value: string): void {
    this.city.set(value || null);
    void this.loadCars();
  }

  onRangeChange(range: DateRange): void {
    this.dateRange.set(range);
  }


  onCarSelected(carId: string): void {
    this.selectedCarId.set(carId);
<<<<<<< HEAD
=======
    if (this.carsMapComponent) {
      this.carsMapComponent.flyToCarLocation(carId);
    }
>>>>>>> 5fc42ab5
  }

  onMapCarSelected(carId: string): void {
    this.selectedCarId.set(carId);
<<<<<<< HEAD

    // Hacer scroll automático al card seleccionado
    // Usar setTimeout para asegurar que Angular haya actualizado el DOM
    setTimeout(() => {
      const cardElement = document.getElementById(`car-card-${carId}`);
      if (cardElement) {
        cardElement.scrollIntoView({
          behavior: 'smooth',
          block: 'nearest', // 'nearest' evita scroll innecesario si ya está visible
          inline: 'nearest',
        });
        console.log(`[CarsListPage] Scrolled to card ${carId}`);
      } else {
        console.warn(`[CarsListPage] Card element not found for ID: car-card-${carId}`);
      }
    }, 100);
=======
    if (this.carsMapComponent) {
      this.carsMapComponent.flyToCarLocation(carId);
    }
    this.scrollToCarCard(carId);
  }

  isCarSelected(carId: string): boolean {
    return this.selectedCarId() === carId;
>>>>>>> 5fc42ab5
  }

  // Comparación
  isCarComparing(carId: string): boolean {
    return this.compareService.isComparing(carId);
  }

  onCompareToggle(carId: string): void {
    if (this.compareService.isComparing(carId)) {
      this.compareService.removeCar(carId);
    } else {
      const added = this.compareService.addCar(carId);
      if (!added) {
        // Máximo alcanzado, se podría mostrar un mensaje
<<<<<<< HEAD
        console.log('Máximo de 3 autos alcanzado');
=======
        // TODO: surface feedback to user (toast/snackbar)
>>>>>>> 5fc42ab5
      }
    }
  }

  // Cálculo de distancia usando Haversine Formula
  private calculateDistance(
    lat1: number,
    lon1: number,
    lat2: number,
    lon2: number
  ): number {
    const R = 6371; // Radio de la Tierra en km
    const dLat = this.deg2rad(lat2 - lat1);
    const dLon = this.deg2rad(lon2 - lon1);
    const a =
      Math.sin(dLat / 2) * Math.sin(dLat / 2) +
      Math.cos(this.deg2rad(lat1)) *
        Math.cos(this.deg2rad(lat2)) *
        Math.sin(dLon / 2) *
        Math.sin(dLon / 2);
    const c = 2 * Math.atan2(Math.sqrt(a), Math.sqrt(1 - a));
    return R * c;
  }

  private deg2rad(deg: number): number {
    return deg * (Math.PI / 180);
  }
<<<<<<< HEAD
=======

  // Filtros y ordenamiento
  onFiltersChange(filters: MapFilters): void {
    this.mapFilters.set(filters);
  }

  onFiltersReset(): void {
    this.mapFilters.set(null);
  }

  onSortChange(sortBy: 'distance' | 'price_asc' | 'price_desc' | 'rating' | 'newest'): void {
    this.sortBy.set(sortBy);
  }

  trackByCarId(_index: number, car: CarWithDistance): string {
    return car.id;
  }

  private getSortLabel(sort: 'distance' | 'price_asc' | 'price_desc' | 'rating' | 'newest'): string {
    switch (sort) {
      case 'distance':
        return 'distancia';
      case 'price_asc':
        return 'precio ascendente';
      case 'price_desc':
        return 'precio descendente';
      case 'rating':
        return 'mejor valoración';
      case 'newest':
        return 'más nuevos';
      default:
        return 'distancia';
    }
  }

  private scrollToCarCard(carId: string): void {
    if (typeof window === 'undefined') {
      return;
    }

    const card = document.getElementById(`car-card-${carId}`);
    if (card) {
      card.scrollIntoView({ behavior: 'smooth', block: 'start' });
    }
  }

  private isValidSort(value: string): value is 'distance' | 'price_asc' | 'price_desc' | 'rating' | 'newest' {
    return ['distance', 'price_asc', 'price_desc', 'rating', 'newest'].includes(value);
  }

  private trackAnalytics(event: string, payload: Record<string, unknown>): void {
    if (!this.isBrowser) {
      return;
    }

    window.dispatchEvent(
      new CustomEvent(ANALYTICS_EVENT, {
        detail: {
          event,
          timestamp: Date.now(),
          source: 'cars-list-page',
          ...payload,
        },
      })
    );
  }

>>>>>>> 5fc42ab5
}<|MERGE_RESOLUTION|>--- conflicted
+++ resolved
@@ -6,20 +6,6 @@
   computed,
   signal,
   inject,
-<<<<<<< HEAD
-} from '@angular/core';
-import { CommonModule } from '@angular/common';
-import { CarsService } from '../../../core/services/cars.service';
-import { CarsCompareService } from '../../../core/services/cars-compare.service';
-import { Car } from '../../../core/models';
-import { CitySelectComponent } from '../../../shared/components/city-select/city-select.component';
-import {
-  DateRangePickerComponent,
-  DateRange,
-} from '../../../shared/components/date-range-picker/date-range-picker.component';
-import { CarCardComponent } from '../../../shared/components/car-card/car-card.component';
-import { CarsMapComponent } from '../../../shared/components/cars-map/cars-map.component';
-=======
   effect,
   PLATFORM_ID,
 } from '@angular/core';
@@ -36,15 +22,11 @@
 import { CarsMapComponent } from '../../../shared/components/cars-map/cars-map.component';
 import { MapFiltersComponent, MapFilters } from '../../../shared/components/map-filters/map-filters.component';
 import { MoneyPipe } from '../../../shared/pipes/money.pipe';
->>>>>>> 5fc42ab5
 
 // Interface para auto con distancia
 export interface CarWithDistance extends Car {
   distance?: number;
   distanceText?: string;
-<<<<<<< HEAD
-}
-=======
   body_type?: string | null;
 }
 
@@ -58,25 +40,16 @@
 const ECONOMY_RADIUS_KM = 50;
 const PREMIUM_SCORE_PRICE_WEIGHT = 0.7;
 const PREMIUM_SCORE_RATING_WEIGHT = 0.3;
->>>>>>> 5fc42ab5
 
 @Component({
   standalone: true,
   selector: 'app-cars-list-page',
   imports: [
     CommonModule,
-<<<<<<< HEAD
-    CitySelectComponent,
-    DateRangePickerComponent,
-    CarCardComponent,
-    CarsMapComponent,
-  ],
-=======
     RouterLink,
     CarsMapComponent,
     MapFiltersComponent,
     MoneyPipe, TranslateModule],
->>>>>>> 5fc42ab5
   templateUrl: './cars-list.page.html',
   styleUrls: ['./cars-list.page.css'],
   changeDetection: ChangeDetectionStrategy.OnPush,
@@ -86,15 +59,12 @@
 
   private readonly carsService = inject(CarsService);
   private readonly compareService = inject(CarsCompareService);
-<<<<<<< HEAD
-=======
   private readonly metaService = inject(MetaService);
   private readonly platformId = inject(PLATFORM_ID);
   private readonly isBrowser = isPlatformBrowser(this.platformId);
   private readonly economyRadiusKm = ECONOMY_RADIUS_KM;
   private sortInitialized = false;
   private analyticsLastKey: string | null = null;
->>>>>>> 5fc42ab5
 
   readonly city = signal<string | null>(null);
   readonly dateRange = signal<DateRange>({ from: null, to: null });
@@ -103,63 +73,6 @@
   readonly userLocation = signal<{ lat: number; lng: number } | null>(null);
   readonly hasFilters = computed(() => !!this.city() || !!this.dateRange().from);
   readonly selectedCarId = signal<string | null>(null);
-<<<<<<< HEAD
-
-  // Autos ordenados por distancia con información de distancia
-  readonly carsWithDistance = computed(() => {
-    const carsList = this.cars();
-    const userLoc = this.userLocation();
-
-    console.log('[CarsListPage] carsWithDistance computed - userLoc:', userLoc, 'cars count:', carsList.length);
-
-    if (!userLoc || !carsList.length) {
-      console.log('[CarsListPage] No userLoc or no cars - returning original list');
-      return carsList as CarWithDistance[];
-    }
-
-    // Calcular distancias y ordenar
-    const carsWithDist: CarWithDistance[] = carsList.map((car) => {
-      if (!car.location_lat || !car.location_lng) {
-        return { ...car, distance: undefined, distanceText: undefined };
-      }
-
-      const distanceKm = this.calculateDistance(
-        userLoc.lat,
-        userLoc.lng,
-        car.location_lat,
-        car.location_lng
-      );
-
-      // Formatear texto de distancia
-      let distanceText: string;
-      if (distanceKm < 1) {
-        distanceText = `${Math.round(distanceKm * 10) * 100}m`;
-      } else if (distanceKm < 10) {
-        distanceText = `${distanceKm.toFixed(1)}km`;
-      } else {
-        distanceText = `${Math.round(distanceKm)}km`;
-      }
-
-      return {
-        ...car,
-        distance: distanceKm,
-        distanceText,
-      };
-    });
-
-    console.log('[CarsListPage] Calculated distances for', carsWithDist.length, 'cars');
-    console.log('[CarsListPage] Sample car with distance:', carsWithDist[0]?.title, carsWithDist[0]?.distanceText);
-
-    // Ordenar por distancia (más cercano primero)
-    const sorted = carsWithDist.sort((a, b) => {
-      if (a.distance === undefined) return 1;
-      if (b.distance === undefined) return -1;
-      return a.distance - b.distance;
-    });
-
-    console.log('[CarsListPage] Sorted cars - first:', sorted[0]?.title, sorted[0]?.distanceText);
-    return sorted;
-=======
   readonly searchExpanded = signal(false);
 
   // Filtros y ordenamiento
@@ -443,7 +356,6 @@
     }
 
     return economy.some(car => !premiumSet.has(car.id));
->>>>>>> 5fc42ab5
   });
 
   // Comparación
@@ -472,10 +384,6 @@
   }
 
   onUserLocationChange(location: { lat: number; lng: number }): void {
-<<<<<<< HEAD
-    console.log('[CarsListPage] Received userLocation from map:', location);
-=======
->>>>>>> 5fc42ab5
     this.userLocation.set(location);
   }
 
@@ -513,34 +421,13 @@
 
   onCarSelected(carId: string): void {
     this.selectedCarId.set(carId);
-<<<<<<< HEAD
-=======
     if (this.carsMapComponent) {
       this.carsMapComponent.flyToCarLocation(carId);
     }
->>>>>>> 5fc42ab5
   }
 
   onMapCarSelected(carId: string): void {
     this.selectedCarId.set(carId);
-<<<<<<< HEAD
-
-    // Hacer scroll automático al card seleccionado
-    // Usar setTimeout para asegurar que Angular haya actualizado el DOM
-    setTimeout(() => {
-      const cardElement = document.getElementById(`car-card-${carId}`);
-      if (cardElement) {
-        cardElement.scrollIntoView({
-          behavior: 'smooth',
-          block: 'nearest', // 'nearest' evita scroll innecesario si ya está visible
-          inline: 'nearest',
-        });
-        console.log(`[CarsListPage] Scrolled to card ${carId}`);
-      } else {
-        console.warn(`[CarsListPage] Card element not found for ID: car-card-${carId}`);
-      }
-    }, 100);
-=======
     if (this.carsMapComponent) {
       this.carsMapComponent.flyToCarLocation(carId);
     }
@@ -549,7 +436,6 @@
 
   isCarSelected(carId: string): boolean {
     return this.selectedCarId() === carId;
->>>>>>> 5fc42ab5
   }
 
   // Comparación
@@ -564,11 +450,7 @@
       const added = this.compareService.addCar(carId);
       if (!added) {
         // Máximo alcanzado, se podría mostrar un mensaje
-<<<<<<< HEAD
-        console.log('Máximo de 3 autos alcanzado');
-=======
         // TODO: surface feedback to user (toast/snackbar)
->>>>>>> 5fc42ab5
       }
     }
   }
@@ -596,8 +478,6 @@
   private deg2rad(deg: number): number {
     return deg * (Math.PI / 180);
   }
-<<<<<<< HEAD
-=======
 
   // Filtros y ordenamiento
   onFiltersChange(filters: MapFilters): void {
@@ -665,5 +545,4 @@
     );
   }
 
->>>>>>> 5fc42ab5
 }