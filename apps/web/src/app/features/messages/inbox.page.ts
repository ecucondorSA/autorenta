import { Component, OnInit, OnDestroy, inject, signal, computed, effect } from '@angular/core';
import { CommonModule } from '@angular/common';
import { Router } from '@angular/router';
import { MessagesService, Message } from '../../core/services/messages.service';
import { AuthService } from '../../core/services/auth.service';
import { UnreadMessagesService } from '../../core/services/unread-messages.service';
import { OfflineMessagesIndicatorComponent } from '../../shared/components/offline-messages-indicator/offline-messages-indicator.component';
import { SkeletonLoaderComponent } from '../../shared/components/skeleton-loader/skeleton-loader.component';
import { ErrorStateComponent } from '../../shared/components/error-state/error-state.component';
import { EmptyStateComponent } from '../../shared/components/empty-state/empty-state.component';
import {
  RealtimeConnectionService,
  ConnectionStatus,
} from '../../core/services/realtime-connection.service';
import type { ConversationDTO } from '../../core/repositories/messages.repository';
import type { RealtimeChannel } from '@supabase/supabase-js';

/**
 * 📬 Bandeja de entrada de mensajes
 * Muestra todas las conversaciones del usuario
 */
@Component({
  selector: 'app-inbox',
  standalone: true,
  imports: [
    CommonModule,
    OfflineMessagesIndicatorComponent,
    SkeletonLoaderComponent,
    ErrorStateComponent,
    EmptyStateComponent,
  ],
  template: `
    <div class="min-h-screen bg-surface-base dark:bg-surface-raised">
      <!-- Header -->
      <div class="sticky top-0 z-10 bg-surface-raised shadow dark:bg-surface-base">
        <div class="mx-auto max-w-4xl px-4 py-4">
          <div class="flex items-center justify-between">
            <div>
              <h1 class="text-2xl font-bold text-text-primary dark:text-text-inverse">Mensajes</h1>
              <p class="text-sm text-text-secondary dark:text-text-secondary dark:text-text-secondary">
                {{ conversations().length }} conversaciones
              </p>
            </div>
            <app-offline-messages-indicator />
          </div>
        </div>
      </div>

      <!-- Content -->
      <div class="mx-auto max-w-4xl p-4">
        @if (loading()) {
<<<<<<< HEAD
          <!-- Skeleton loader para conversaciones -->
          <app-skeleton-loader type="conversation" [count]="5"></app-skeleton-loader>
        } @else if (error()) {
          <!-- Error state mejorado -->
          <app-error-state
            title="Error al cargar mensajes"
            [message]="error() || 'No pudimos cargar tus conversaciones'"
            [retryable]="true"
            (retry)="handleRetry()"
          ></app-error-state>
        } @else if (conversations().length === 0) {
          <!-- Empty state mejorado -->
          <app-empty-state
            icon="inbox"
            iconColor="primary"
            title="No hay mensajes"
            message="Cuando alguien te escriba o consultes sobre un auto, aparecerá aquí"
          ></app-empty-state>
=======
          <div class="flex h-96 items-center justify-center">
            <div class="text-center">
              <div
                class="mb-4 inline-block h-12 w-12 animate-spin rounded-full border-4 border-border-subtle border-t-blue-500"
              ></div>
              <p class="text-text-secondary dark:text-text-secondary dark:text-text-secondary">
                Cargando conversaciones...
              </p>
            </div>
          </div>
        } @else if (error()) {
          <div class="rounded-lg bg-error-50 p-4 dark:bg-error-900/20">
            <p class="text-sm text-error-800 dark:text-error-200">{{ error() }}</p>
          </div>
        } @else if (conversations().length === 0) {
          <!-- Empty state -->
          <div class="py-16 text-center">
            <svg
              class="mx-auto h-16 w-16 text-text-muted dark:text-text-secondary"
              fill="none"
              stroke="currentColor"
              viewBox="0 0 24 24"
            >
              <path
                stroke-linecap="round"
                stroke-linejoin="round"
                stroke-width="2"
                d="M8 10h.01M12 10h.01M16 10h.01M9 16H5a2 2 0 01-2-2V6a2 2 0 012-2h14a2 2 0 012 2v8a2 2 0 01-2 2h-5l-5 5v-5z"
              />
            </svg>
            <h3 class="mt-4 text-lg font-medium text-text-primary dark:text-text-inverse">
              No hay mensajes
            </h3>
            <p class="mt-2 text-sm text-text-secondary dark:text-text-secondary dark:text-text-secondary">
              Cuando alguien te escriba, aparecerá aquí
            </p>
          </div>
>>>>>>> 0b61769a
        } @else {
          <!-- Conversations list -->
          <div class="space-y-2">
            @for (conv of conversations(); track conv.id) {
              <button
                (click)="openConversation(conv)"
                class="group w-full rounded-lg border border-border-default bg-surface-raised p-4 text-left transition-all hover:shadow-md dark:border-border-subtle dark:bg-surface-base"
                type="button"
              >
                <div class="flex items-start gap-4">
                  <!-- Avatar -->
                  <div class="flex-shrink-0">
                    @if (conv.otherUserAvatar) {
                      <img
                        [src]="conv.otherUserAvatar"
                        [alt]="conv.otherUserName"
                        class="h-12 w-12 rounded-full object-cover"
                      />
                    } @else {
                      <div
                        class="flex h-12 w-12 items-center justify-center rounded-full bg-gradient-to-br from-cta-default to-purple-600 text-text-inverse font-semibold"
                      >
                        {{ conv.otherUserName.charAt(0).toUpperCase() }}
                      </div>
                    }
                  </div>

                  <!-- Content -->
                  <div class="min-w-0 flex-1">
                    <div class="mb-1 flex items-start justify-between gap-2">
                      <div>
                        <p class="font-semibold text-text-primary dark:text-text-inverse">
                          {{ conv.otherUserName }}
                        </p>
                        @if (conv.carBrand) {
                          <p class="text-sm text-text-secondary dark:text-text-secondary dark:text-text-secondary">
                            {{ conv.carBrand }} {{ conv.carModel }} {{ conv.carYear }}
                          </p>
                        }
                      </div>
                      @if (conv.unreadCount > 0) {
                        <span
                          class="flex h-6 w-6 items-center justify-center rounded-full bg-cta-default text-cta-text"
                        >
                          {{ conv.unreadCount }}
                        </span>
                      }
                    </div>
                    <p
                      class="truncate text-sm"
                      [class.font-semibold]="conv.unreadCount > 0"
                      [class.text-text-primary]="conv.unreadCount > 0"
                      [class.dark:text-text-inverse]="conv.unreadCount > 0"
                      [class.text-text-secondary
                      dark:text-text-secondary]="conv.unreadCount === 0"
                      [class.dark:text-text-muted
                      dark:text-text-secondary]="conv.unreadCount === 0"
                    >
                      {{ conv.lastMessage }}
                    </p>
                    <p class="mt-1 text-xs text-text-secondary dark:text-text-secondary dark:text-text-secondary">
                      {{ formatDate(conv.lastMessageAt) }}
                    </p>
                  </div>
                </div>
              </button>
            }
          </div>
        }
      </div>
    </div>
  `,
})
export class InboxPage implements OnInit, OnDestroy {
  private readonly router = inject(Router);
  private readonly messagesService = inject(MessagesService);
  private readonly authService = inject(AuthService);
  private readonly unreadMessagesService = inject(UnreadMessagesService);
  private readonly realtimeConnection = inject(RealtimeConnectionService);

  readonly loading = signal(true);
  readonly error = signal<string | null>(null);
  readonly conversations = signal<ConversationDTO[]>([]);
  readonly connectionStatus = signal<ConnectionStatus>('disconnected');

  private realtimeChannel?: RealtimeChannel;

  async ngOnInit(): Promise<void> {
    const session = this.authService.session$();
    if (!session) {
      this.router.navigate(['/auth/login']);
      return;
    }

    await this.loadConversations();
    this.subscribeToConversations(session.user.id);
  }

  ngOnDestroy(): void {
    // Limpiar ambos canales
    this.realtimeConnection.unsubscribe('inbox-conversations-sender');
    this.realtimeConnection.unsubscribe('inbox-conversations-recipient');
  }

  /**
   * Suscribe a cambios en tiempo real de mensajes
   * Actualiza solo la conversación afectada en lugar de refetch completo
   * Usa dos canales separados para sender y recipient porque Supabase Realtime
   * no soporta OR en filtros directamente
   */
  private subscribeToConversations(userId: string): void {
    // Canal para mensajes donde el usuario es el remitente
    const senderChannel = this.realtimeConnection.subscribeWithRetry<Message>(
      'inbox-conversations-sender',
      {
        event: '*', // INSERT, UPDATE
        schema: 'public',
        table: 'messages',
        filter: `sender_id=eq.${userId}`,
      },
      async (payload) => {
        await this.handleMessageChange(payload.new as Message, userId);
      },
      (status) => {
        this.connectionStatus.set(status);
      },
    );

    // Canal para mensajes donde el usuario es el destinatario
    const recipientChannel = this.realtimeConnection.subscribeWithRetry<Message>(
      'inbox-conversations-recipient',
      {
        event: '*', // INSERT, UPDATE
        schema: 'public',
        table: 'messages',
        filter: `recipient_id=eq.${userId}`,
      },
      async (payload) => {
        await this.handleMessageChange(payload.new as Message, userId);
      },
      (status) => {
        this.connectionStatus.set(status);
      },
    );

    // Guardar referencia al primer canal para cleanup (ambos se limpian igual)
    this.realtimeChannel = senderChannel;
  }

  /**
   * Maneja cambios en mensajes recibidos via realtime
   * Actualiza solo la conversación afectada sin refetch completo
   * Optimización: construye la actualización localmente para reducir queries en 60%
   */
  private async handleMessageChange(message: Message, userId: string): Promise<void> {
    const conversationId = message.car_id || message.booking_id;
    if (!conversationId) return;

    const otherUserId = message.sender_id === userId ? message.recipient_id : message.sender_id;
    const conversationKey = `${conversationId}_${otherUserId}`;

    // Actualizar conversación localmente sin refetch
    this.conversations.update((convs) => {
      const index = convs.findIndex((c) => c.id === conversationKey);

      if (index >= 0) {
        // Actualizar conversación existente
        const updated = [...convs];
        const existingConv = updated[index];

        // Actualizar solo los campos necesarios
        updated[index] = {
          ...existingConv,
          lastMessage: message.body,
          lastMessageAt: new Date(message.created_at),
          // Incrementar unread solo si el mensaje es para nosotros
          unreadCount: message.recipient_id === userId
            ? existingConv.unreadCount + 1
            : existingConv.unreadCount,
        };

        // Reordenar por fecha de último mensaje
        return updated.sort((a, b) => b.lastMessageAt.getTime() - a.lastMessageAt.getTime());
      } else {
        // Nueva conversación - en este caso sí necesitamos obtener los detalles completos
        // pero esto es raro (solo ocurre al recibir primer mensaje de alguien nuevo)
        this.loadSingleConversation(conversationKey, conversationId, message, userId);
        return convs;
      }
    });
  }

  /**
   * Carga una única conversación cuando es necesario (nueva conversación)
   * Fallback solo para casos edge, no afecta el flujo normal
   */
  private async loadSingleConversation(
    conversationKey: string,
    conversationId: string,
    message: Message,
    userId: string
  ): Promise<void> {
    const updatedConversation = await this.messagesService.listConversations(userId, {
      limit: 1,
      offset: 0,
      carId: message.car_id || undefined,
      bookingId: message.booking_id || undefined,
    });

    const conv = updatedConversation.conversations.find((c) => c.id === conversationKey);
    if (!conv) return;

    this.conversations.update((convs) => [conv, ...convs]);
  }

  private async loadConversations(): Promise<void> {
    try {
      this.loading.set(true);
      const userId = this.authService.session$()?.user.id;
      if (!userId) return;

      // Usar MessagesService que ahora usa MessagesRepository
      const result = await this.messagesService.listConversations(userId, {
        limit: 50,
        offset: 0,
        archived: false,
      });

      this.conversations.set(result.conversations);
    } catch (err) {
      console.error('Error loading conversations:', err);
      this.error.set('Error inesperado');
    } finally {
      this.loading.set(false);
    }
  }

  openConversation(conv: ConversationDTO): void {
    const params: any = {
      userId: conv.otherUserId,
      userName: conv.otherUserName,
    };

    if (conv.carId) {
      params.carId = conv.carId;
      params.carName = `${conv.carBrand} ${conv.carModel}`;

      // Mark car conversation as read
      this.unreadMessagesService.markConversationAsRead(conv.carId, 'car');
    } else if (conv.bookingId) {
      params.bookingId = conv.bookingId;

      // Mark booking conversation as read
      this.unreadMessagesService.markConversationAsRead(conv.bookingId, 'booking');
    }

    this.router.navigate(['/messages/chat'], { queryParams: params });
  }

  formatDate(date: Date): string {
    // Usar método del servicio para formateo consistente
    return this.messagesService.formatRelativeDate(date);
  }

  /**
   * Maneja reintentos después de error
   */
  handleRetry(): void {
    this.error.set(null);
    void this.loadConversations();
  }
}<|MERGE_RESOLUTION|>--- conflicted
+++ resolved
@@ -5,9 +5,6 @@
 import { AuthService } from '../../core/services/auth.service';
 import { UnreadMessagesService } from '../../core/services/unread-messages.service';
 import { OfflineMessagesIndicatorComponent } from '../../shared/components/offline-messages-indicator/offline-messages-indicator.component';
-import { SkeletonLoaderComponent } from '../../shared/components/skeleton-loader/skeleton-loader.component';
-import { ErrorStateComponent } from '../../shared/components/error-state/error-state.component';
-import { EmptyStateComponent } from '../../shared/components/empty-state/empty-state.component';
 import {
   RealtimeConnectionService,
   ConnectionStatus,
@@ -22,13 +19,7 @@
 @Component({
   selector: 'app-inbox',
   standalone: true,
-  imports: [
-    CommonModule,
-    OfflineMessagesIndicatorComponent,
-    SkeletonLoaderComponent,
-    ErrorStateComponent,
-    EmptyStateComponent,
-  ],
+  imports: [CommonModule, OfflineMessagesIndicatorComponent],
   template: `
     <div class="min-h-screen bg-surface-base dark:bg-surface-raised">
       <!-- Header -->
@@ -49,26 +40,6 @@
       <!-- Content -->
       <div class="mx-auto max-w-4xl p-4">
         @if (loading()) {
-<<<<<<< HEAD
-          <!-- Skeleton loader para conversaciones -->
-          <app-skeleton-loader type="conversation" [count]="5"></app-skeleton-loader>
-        } @else if (error()) {
-          <!-- Error state mejorado -->
-          <app-error-state
-            title="Error al cargar mensajes"
-            [message]="error() || 'No pudimos cargar tus conversaciones'"
-            [retryable]="true"
-            (retry)="handleRetry()"
-          ></app-error-state>
-        } @else if (conversations().length === 0) {
-          <!-- Empty state mejorado -->
-          <app-empty-state
-            icon="inbox"
-            iconColor="primary"
-            title="No hay mensajes"
-            message="Cuando alguien te escriba o consultes sobre un auto, aparecerá aquí"
-          ></app-empty-state>
-=======
           <div class="flex h-96 items-center justify-center">
             <div class="text-center">
               <div
@@ -106,7 +77,6 @@
               Cuando alguien te escriba, aparecerá aquí
             </p>
           </div>
->>>>>>> 0b61769a
         } @else {
           <!-- Conversations list -->
           <div class="space-y-2">
@@ -227,8 +197,8 @@
         table: 'messages',
         filter: `sender_id=eq.${userId}`,
       },
-      async (payload) => {
-        await this.handleMessageChange(payload.new as Message, userId);
+      (payload) => {
+        this.handleMessageChange(payload.new as Message, userId);
       },
       (status) => {
         this.connectionStatus.set(status);
@@ -244,8 +214,8 @@
         table: 'messages',
         filter: `recipient_id=eq.${userId}`,
       },
-      async (payload) => {
-        await this.handleMessageChange(payload.new as Message, userId);
+      (payload) => {
+        this.handleMessageChange(payload.new as Message, userId);
       },
       (status) => {
         this.connectionStatus.set(status);
@@ -258,17 +228,16 @@
 
   /**
    * Maneja cambios en mensajes recibidos via realtime
-   * Actualiza solo la conversación afectada sin refetch completo
-   * Optimización: construye la actualización localmente para reducir queries en 60%
+   * Optimizado: actualiza solo los campos necesarios sin refetch completo
    */
-  private async handleMessageChange(message: Message, userId: string): Promise<void> {
+  private handleMessageChange(message: Message, userId: string): void {
     const conversationId = message.car_id || message.booking_id;
     if (!conversationId) return;
 
     const otherUserId = message.sender_id === userId ? message.recipient_id : message.sender_id;
     const conversationKey = `${conversationId}_${otherUserId}`;
 
-    // Actualizar conversación localmente sin refetch
+    // Actualizar solo los campos necesarios sin hacer refetch
     this.conversations.update((convs) => {
       const index = convs.findIndex((c) => c.id === conversationKey);
 
@@ -277,49 +246,54 @@
         const updated = [...convs];
         const existingConv = updated[index];
 
-        // Actualizar solo los campos necesarios
+        // Update only changed fields
         updated[index] = {
           ...existingConv,
           lastMessage: message.body,
           lastMessageAt: new Date(message.created_at),
-          // Incrementar unread solo si el mensaje es para nosotros
-          unreadCount: message.recipient_id === userId
-            ? existingConv.unreadCount + 1
-            : existingConv.unreadCount,
+          // Increment unread count if message is from other user and not read
+          unreadCount: message.sender_id !== userId ? existingConv.unreadCount + 1 : existingConv.unreadCount,
         };
 
         // Reordenar por fecha de último mensaje
         return updated.sort((a, b) => b.lastMessageAt.getTime() - a.lastMessageAt.getTime());
       } else {
-        // Nueva conversación - en este caso sí necesitamos obtener los detalles completos
-        // pero esto es raro (solo ocurre al recibir primer mensaje de alguien nuevo)
-        this.loadSingleConversation(conversationKey, conversationId, message, userId);
+        // Nueva conversación - en este caso sí necesitamos hacer fetch
+        // pero lo hacemos en background sin bloquear
+        void this.fetchAndAddNewConversation(conversationKey, message, userId);
         return convs;
       }
     });
   }
 
   /**
-   * Carga una única conversación cuando es necesario (nueva conversación)
-   * Fallback solo para casos edge, no afecta el flujo normal
+   * Fetches and adds a new conversation (called only when a new conversation starts)
    */
-  private async loadSingleConversation(
+  private async fetchAndAddNewConversation(
     conversationKey: string,
-    conversationId: string,
     message: Message,
     userId: string
   ): Promise<void> {
-    const updatedConversation = await this.messagesService.listConversations(userId, {
-      limit: 1,
-      offset: 0,
-      carId: message.car_id || undefined,
-      bookingId: message.booking_id || undefined,
-    });
-
-    const conv = updatedConversation.conversations.find((c) => c.id === conversationKey);
-    if (!conv) return;
-
-    this.conversations.update((convs) => [conv, ...convs]);
+    try {
+      const updatedConversation = await this.messagesService.listConversations(userId, {
+        limit: 1,
+        offset: 0,
+        carId: message.car_id || undefined,
+        bookingId: message.booking_id || undefined,
+      });
+
+      const conv = updatedConversation.conversations.find((c) => c.id === conversationKey);
+      if (!conv) return;
+
+      // Add new conversation to the list
+      this.conversations.update((convs) => {
+        // Check if it was already added (race condition)
+        if (convs.some((c) => c.id === conversationKey)) return convs;
+        return [conv, ...convs].sort((a, b) => b.lastMessageAt.getTime() - a.lastMessageAt.getTime());
+      });
+    } catch (error) {
+      console.error('Error fetching new conversation:', error);
+    }
   }
 
   private async loadConversations(): Promise<void> {
@@ -370,12 +344,4 @@
     // Usar método del servicio para formateo consistente
     return this.messagesService.formatRelativeDate(date);
   }
-
-  /**
-   * Maneja reintentos después de error
-   */
-  handleRetry(): void {
-    this.error.set(null);
-    void this.loadConversations();
-  }
 }