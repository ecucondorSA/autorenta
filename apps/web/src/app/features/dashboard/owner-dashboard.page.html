--- conflicted
+++ resolved
@@ -30,31 +30,29 @@
     <!-- Missing Documents Widget -->
     <app-missing-documents-widget />
 
-    <!-- Loading State con Skeleton progresivo -->
+    <!-- Loading -->
     @if (loading()) {
-      <div class="space-y-8">
-        <!-- Balance Cards Skeleton -->
-        <div class="grid grid-cols-1 md:grid-cols-3 gap-6">
-          <app-skeleton-loader type="card" size="sm" [count]="3"></app-skeleton-loader>
-        </div>
-
-        <!-- Stats Cards Skeleton -->
-        <div class="grid grid-cols-1 md:grid-cols-2 lg:grid-cols-4 gap-6">
-          <app-skeleton-loader type="card" size="sm" [count]="4"></app-skeleton-loader>
-        </div>
+      <div class="flex items-center justify-center py-16">
+        <svg class="animate-spin h-12 w-12 text-primary-600" fill="none" viewBox="0 0 24 24">
+          <circle
+            class="opacity-25"
+            cx="12"
+            cy="12"
+            r="10"
+            stroke="currentColor"
+            stroke-width="4"
+          ></circle>
+          <path
+            class="opacity-75"
+            fill="currentColor"
+            d="M4 12a8 8 0 018-8V0C5.373 0 0 5.373 0 12h4zm2 5.291A7.962 7.962 0 014 12H0c0 3.042 1.135 5.824 3 7.938l3-2.647z"
+          ></path>
+        </svg>
       </div>
     }
 
-    <!-- Error State -->
+    <!-- Error -->
     @if (error(); as errorMsg) {
-<<<<<<< HEAD
-      <app-error-state
-        variant="default"
-        [title]="'Error al cargar dashboard'"
-        [message]="errorMsg"
-        [actions]="[getRetryAction()]"
-      ></app-error-state>
-=======
       <div class="bg-error-50 border border-error-200 rounded-lg p-4 mb-6">
         <p class="text-sm text-error-800">{{ errorMsg }}</p>
         <button
@@ -64,7 +62,6 @@
           Reintentar
         </button>
       </div>
->>>>>>> 0b61769a
     }
 
     @if (!loading()) {
@@ -136,13 +133,13 @@
           <div>
             <p class="text-sm text-text-secondary dark:text-text-secondary/70 mb-1">Este Mes</p>
             <p class="text-2xl font-bold text-text-primary dark:text-text-primary">
-              {{ thisMonthEarnings() | money }}
+              {{ earnings().thisMonth | money }}
             </p>
           </div>
           <div>
             <p class="text-sm text-text-secondary dark:text-text-secondary/70 mb-1">Mes Anterior</p>
             <p class="text-2xl font-bold text-text-primary dark:text-text-primary">
-              {{ lastMonthEarnings() | money }}
+              {{ earnings().lastMonth | money }}
             </p>
           </div>
           <div>
