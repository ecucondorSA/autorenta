--- conflicted
+++ resolved
@@ -75,9 +75,6 @@
     await this.loadDashboardData();
   }
 
-<<<<<<< HEAD
-  async loadDashboardData(forceRefresh: boolean = false) {
-=======
   getRetryAction() {
     return {
       label: 'Reintentar',
@@ -86,8 +83,7 @@
     };
   }
 
-  async loadDashboardData() {
->>>>>>> 986abb01
+  async loadDashboardData(forceRefresh: boolean = false) {
     this.loading.set(true);
     this.error.set(null);
 
