import { CommonModule } from '@angular/common';
import {
  ChangeDetectionStrategy,
  Component,
  ElementRef,
  OnDestroy,
  OnInit,
  ViewChild,
  computed,
  inject,
  signal,
} from '@angular/core';
import { TranslateModule } from '@ngx-translate/core';
import { FaceVerificationService } from '../../../core/services/face-verification.service';
import { IdentityLevelService } from '../../../core/services/identity-level.service';

@Component({
  standalone: true,
  selector: 'app-selfie-capture',
  imports: [CommonModule, TranslateModule],
  template: `
    <div class="bg-white rounded-lg border border-gray-200 p-6">
      <!-- Header -->
      <div class="flex items-start justify-between mb-4">
        <div class="flex items-center gap-3">
          <div
            class="w-10 h-10 rounded-full flex items-center justify-center text-lg"
            [class]="getStatusBadgeClass()"
          >
            {{ getStatusIcon() }}
          </div>
          <div>
            <h4 class="font-semibold text-gray-900">Verificación Facial (Level 3)</h4>
            <p class="text-sm text-gray-600 dark:text-gray-300">
              Verifica tu identidad con un selfie en video
            </p>
          </div>
        </div>
        <span class="text-xs font-medium px-2 py-1 rounded-full" [class]="getStatusLabelClass()">
          {{ getStatusLabel() }}
        </span>
      </div>

      <!-- Verified State -->
      <div *ngIf="status().isVerified" class="p-4 bg-green-50 border border-green-200 rounded-lg">
        <div class="flex items-center gap-2 text-green-800">
          <svg class="w-5 h-5" fill="currentColor" viewBox="0 0 20 20">
            <path
              fill-rule="evenodd"
              d="M10 18a8 8 0 100-16 8 8 0 000 16zm3.707-9.293a1 1 0 00-1.414-1.414L9 10.586 7.707 9.293a1 1 0 00-1.414 1.414l2 2a1 1 0 001.414 0l4-4z"
              clip-rule="evenodd"
            />
          </svg>
          <span class="text-sm font-medium">Identidad verificada exitosamente</span>
        </div>
        <div class="mt-3 space-y-1 text-sm">
          <p class="text-green-700">✓ Face Match: {{ status().faceMatchScore }}%</p>
          <p class="text-green-700">✓ Liveness: {{ status().livenessScore }}%</p>
        </div>
      </div>

      <!-- Level 2 Required -->
      <div
        *ngIf="status().requiresLevel2"
        class="p-4 bg-orange-50 border border-orange-200 rounded-lg"
      >
        <p class="text-sm text-orange-800">
          ⚠️ Debes completar Level 2 (documentos) antes de verificar tu identidad con selfie.
        </p>
      </div>

      <!-- Capture State -->
      <div *ngIf="!status().isVerified && !status().requiresLevel2" class="space-y-4">
        <!-- Instructions -->
<<<<<<< HEAD
        <div *ngIf="!isRecording() && !hasVideo()" class="p-4 bg-sky-50 border border-sky-200 rounded-lg space-y-2">
          <p class="text-sm font-medium text-sky-700">Instrucciones:</p>
          <ul class="text-sm text-sky-600 space-y-1 ml-4 list-disc">
=======
        <div
          *ngIf="!isRecording() && !hasVideo()"
          class="p-4 bg-blue-50 border border-blue-200 rounded-lg space-y-2"
        >
          <p class="text-sm font-medium text-blue-900">Instrucciones:</p>
          <ul class="text-sm text-blue-800 space-y-1 ml-4 list-disc">
>>>>>>> c9e3b35f
            <li>Asegúrate de estar en un lugar bien iluminado</li>
            <li>Mira directamente a la cámara</li>
            <li>Mantén tu rostro centrado en el recuadro</li>
            <li>La grabación durará 3-5 segundos</li>
          </ul>
        </div>

        <!-- Camera Preview / Video Preview -->
        <div class="relative rounded-lg overflow-hidden bg-gray-900" style="aspect-ratio: 4/3;">
          <video
            #videoPreview
            [hidden]="!isRecording() && !hasVideo()"
            [autoplay]="isRecording()"
            [muted]="isRecording()"
            [controls]="hasVideo()"
            playsinline
            class="w-full h-full object-cover"
          ></video>

          <!-- Recording Indicator -->
          <div
            *ngIf="isRecording()"
            class="absolute top-4 right-4 flex items-center gap-2 bg-red-600 text-white px-3 py-2 rounded-full text-sm font-medium animate-pulse"
          >
            <span class="w-2 h-2 bg-white rounded-full"></span>
            <span>REC {{ recordingSeconds() }}s</span>
          </div>

          <!-- Face Frame Overlay -->
          <div
            *ngIf="isRecording()"
            class="absolute inset-0 flex items-center justify-center pointer-events-none"
          >
            <div
              class="border-4 border-white rounded-full"
              style="width: 200px; height: 250px;"
            ></div>
          </div>

          <!-- Placeholder -->
          <div
            *ngIf="!isRecording() && !hasVideo()"
            class="absolute inset-0 flex flex-col items-center justify-center text-white"
          >
            <svg
              class="w-20 h-20 mb-4 opacity-50"
              fill="none"
              stroke="currentColor"
              viewBox="0 0 24 24"
            >
              <path
                stroke-linecap="round"
                stroke-linejoin="round"
                stroke-width="2"
                d="M15 10l4.553-2.276A1 1 0 0121 8.618v6.764a1 1 0 01-1.447.894L15 14M5 18h8a2 2 0 002-2V8a2 2 0 00-2-2H5a2 2 0 00-2 2v8a2 2 0 002 2z"
              />
            </svg>
            <p class="text-sm opacity-75">Cámara lista para grabar</p>
          </div>
        </div>

        <!-- Actions -->
        <div class="flex gap-3">
          <!-- Start Recording -->
          <button
            *ngIf="!isRecording() && !hasVideo()"
            type="button"
            (click)="startRecording()"
            [disabled]="processing()"
            class="flex-grow px-6 py-3 bg-sky-600 text-white rounded-lg font-medium hover:bg-sky-700 focus:ring-2 focus:ring-blue-500 focus:ring-offset-2 disabled:opacity-50 disabled:cursor-not-allowed transition-all"
          >
            <span class="flex items-center justify-center gap-2">
              <svg class="w-5 h-5" fill="currentColor" viewBox="0 0 20 20">
                <path
                  d="M2 6a2 2 0 012-2h6a2 2 0 012 2v8a2 2 0 01-2 2H4a2 2 0 01-2-2V6zM14.553 7.106A1 1 0 0014 8v4a1 1 0 00.553.894l2 1A1 1 0 0018 13V7a1 1 0 00-1.447-.894l-2 1z"
                />
              </svg>
              <span>Iniciar Grabación</span>
            </span>
          </button>

          <!-- Submit Video -->
          <button
            *ngIf="hasVideo() && !processing()"
            type="button"
            (click)="submitVideo()"
            class="flex-grow px-6 py-3 bg-green-600 text-white rounded-lg font-medium hover:bg-green-700 focus:ring-2 focus:ring-green-500 focus:ring-offset-2 transition-all"
          >
            <span class="flex items-center justify-center gap-2">
              <svg class="w-5 h-5" fill="none" stroke="currentColor" viewBox="0 0 24 24">
                <path
                  stroke-linecap="round"
                  stroke-linejoin="round"
                  stroke-width="2"
                  d="M5 13l4 4L19 7"
                />
              </svg>
              <span>Verificar Identidad</span>
            </span>
          </button>

          <!-- Retake -->
          <button
            *ngIf="hasVideo() && !processing()"
            type="button"
            (click)="retake()"
            class="px-6 py-3 bg-white border border-gray-300 text-gray-700 rounded-lg font-medium hover:bg-gray-50 focus:ring-2 focus:ring-blue-500 focus:ring-offset-2 transition-all"
          >
            Volver a Grabar
          </button>
        </div>

        <!-- Processing State -->
        <div *ngIf="processing()" class="p-4 bg-sky-50 border border-sky-200 rounded-lg">
          <div class="flex items-center gap-3">
            <div class="animate-spin rounded-full h-6 w-6 border-b-2 border-sky-600"></div>
            <div class="flex-grow">
              <p class="text-sm font-medium text-sky-700">Procesando verificación facial...</p>
              <p class="text-xs text-sky-700 mt-1">Esto puede tardar unos segundos</p>
            </div>
          </div>
        </div>

        <!-- Success Message -->
        <div
          *ngIf="successMessage()"
          class="p-4 bg-green-50 border border-green-200 rounded-lg text-sm text-green-800"
        >
          {{ successMessage() }}
        </div>

        <!-- Error Message -->
        <div
          *ngIf="error()"
          class="p-4 bg-red-50 border border-red-200 rounded-lg text-sm text-red-800"
        >
          {{ error() }}
          <button
            *ngIf="hasVideo()"
            type="button"
            (click)="retake()"
            class="mt-2 text-sm font-medium underline"
          >
            Intentar nuevamente
          </button>
        </div>
      </div>
    </div>
  `,
  changeDetection: ChangeDetectionStrategy.OnPush,
})
export class SelfieCaptureComponent implements OnInit, OnDestroy {
  private readonly faceVerificationService = inject(FaceVerificationService);
  private readonly identityLevelService = inject(IdentityLevelService);

  @ViewChild('videoPreview', { static: false }) videoPreview!: ElementRef<HTMLVideoElement>;

  readonly status = this.faceVerificationService.status;
  readonly processing = this.faceVerificationService.processing;
  readonly error = this.faceVerificationService.error;

  readonly isRecording = signal(false);
  readonly hasVideo = signal(false);
  readonly recordingSeconds = signal(0);
  readonly successMessage = signal<string | null>(null);

  private mediaStream: MediaStream | null = null;
  private mediaRecorder: MediaRecorder | null = null;
  private recordedChunks: Blob[] = [];
  private recordingInterval: any = null;

  async ngOnInit(): Promise<void> {
    await this.faceVerificationService.checkFaceVerificationStatus();
    await this.identityLevelService.loadIdentityLevel();
  }

  ngOnDestroy(): void {
    this.stopRecording();
    this.stopMediaStream();
  }

  async startRecording(): Promise<void> {
    try {
      this.faceVerificationService.clearError();
      this.successMessage.set(null);

      // Request camera access
      this.mediaStream = await navigator.mediaDevices.getUserMedia({
        video: { facingMode: 'user', width: 1280, height: 720 },
        audio: false,
      });

      const video = this.videoPreview.nativeElement;
      video.srcObject = this.mediaStream;
      await video.play();

      // Start recording
      this.mediaRecorder = new MediaRecorder(this.mediaStream, {
        mimeType: 'video/webm;codecs=vp8',
      });

      this.recordedChunks = [];
      this.mediaRecorder.ondataavailable = (event) => {
        if (event.data.size > 0) {
          this.recordedChunks.push(event.data);
        }
      };

      this.mediaRecorder.onstop = () => {
        const blob = new Blob(this.recordedChunks, { type: 'video/webm' });
        video.srcObject = null;
        video.src = URL.createObjectURL(blob);
        this.hasVideo.set(true);
        this.stopMediaStream();
      };

      this.mediaRecorder.start();
      this.isRecording.set(true);
      this.recordingSeconds.set(0);

      // Auto-stop after 5 seconds
      this.recordingInterval = setInterval(() => {
        const seconds = this.recordingSeconds() + 1;
        this.recordingSeconds.set(seconds);

        if (seconds >= 5) {
          this.stopRecording();
        }
      }, 1000);
    } catch (_error) {
      console.error('Failed to start recording:', _error);
      this.error.set('No se pudo acceder a la cámara. Por favor verifica los permisos.');
    }
  }

  stopRecording(): void {
    if (this.recordingInterval) {
      clearInterval(this.recordingInterval);
      this.recordingInterval = null;
    }

    if (this.mediaRecorder && this.mediaRecorder.state !== 'inactive') {
      this.mediaRecorder.stop();
    }

    this.isRecording.set(false);
  }

  stopMediaStream(): void {
    if (this.mediaStream) {
      this.mediaStream.getTracks().forEach((track) => track.stop());
      this.mediaStream = null;
    }
  }

  async submitVideo(): Promise<void> {
    if (this.recordedChunks.length === 0) return;

    try {
      this.faceVerificationService.clearError();
      this.successMessage.set(null);

      const blob = new Blob(this.recordedChunks, { type: 'video/webm' });
      const file = new File([blob], `selfie_${Date.now()}.webm`, { type: 'video/webm' });

      // Upload video
      const videoUrl = await this.faceVerificationService.uploadSelfieVideo(file);

      // Get document URL for face matching
      const identityLevel = await this.identityLevelService.loadIdentityLevel();
      const documentUrl = identityLevel?.document_front_url || identityLevel?.driver_license_url;

      if (!documentUrl) {
        throw new Error('No se encontró documento para comparar. Completa Level 2 primero.');
      }

      // Verify face
      await this.faceVerificationService.verifyFace(videoUrl, documentUrl);

      this.successMessage.set('¡Identidad verificada exitosamente! Ahora tienes acceso Level 3.');
      this.hasVideo.set(false);
      this.recordedChunks = [];

      // Reload status
      await this.faceVerificationService.checkFaceVerificationStatus();
    } catch (_error) {
      console.error('Failed to verify face:', _error);
    }
  }

  retake(): void {
    const video = this.videoPreview.nativeElement;
    if (video.src) {
      URL.revokeObjectURL(video.src);
    }

    video.src = '';
    video.srcObject = null;
    this.hasVideo.set(false);
    this.recordedChunks = [];
    this.faceVerificationService.clearError();
    this.successMessage.set(null);
  }

  getStatusIcon(): string {
    return this.status().isVerified ? '✓' : '○';
  }

  getStatusBadgeClass(): string {
    return this.status().isVerified
      ? 'bg-green-100 text-green-600'
      : 'bg-sky-100 text-sky-600';
  }

  getStatusLabel(): string {
    return this.status().isVerified ? 'Verificado' : 'Pendiente';
  }

  getStatusLabelClass(): string {
    return this.status().isVerified
      ? 'bg-green-100 text-green-800'
      : 'bg-sky-100 text-sky-800';
  }
}<|MERGE_RESOLUTION|>--- conflicted
+++ resolved
@@ -72,18 +72,12 @@
       <!-- Capture State -->
       <div *ngIf="!status().isVerified && !status().requiresLevel2" class="space-y-4">
         <!-- Instructions -->
-<<<<<<< HEAD
-        <div *ngIf="!isRecording() && !hasVideo()" class="p-4 bg-sky-50 border border-sky-200 rounded-lg space-y-2">
-          <p class="text-sm font-medium text-sky-700">Instrucciones:</p>
-          <ul class="text-sm text-sky-600 space-y-1 ml-4 list-disc">
-=======
         <div
           *ngIf="!isRecording() && !hasVideo()"
           class="p-4 bg-blue-50 border border-blue-200 rounded-lg space-y-2"
         >
           <p class="text-sm font-medium text-blue-900">Instrucciones:</p>
           <ul class="text-sm text-blue-800 space-y-1 ml-4 list-disc">
->>>>>>> c9e3b35f
             <li>Asegúrate de estar en un lugar bien iluminado</li>
             <li>Mira directamente a la cámara</li>
             <li>Mantén tu rostro centrado en el recuadro</li>
@@ -153,7 +147,7 @@
             type="button"
             (click)="startRecording()"
             [disabled]="processing()"
-            class="flex-grow px-6 py-3 bg-sky-600 text-white rounded-lg font-medium hover:bg-sky-700 focus:ring-2 focus:ring-blue-500 focus:ring-offset-2 disabled:opacity-50 disabled:cursor-not-allowed transition-all"
+            class="flex-grow px-6 py-3 bg-blue-600 text-white rounded-lg font-medium hover:bg-blue-700 focus:ring-2 focus:ring-blue-500 focus:ring-offset-2 disabled:opacity-50 disabled:cursor-not-allowed transition-all"
           >
             <span class="flex items-center justify-center gap-2">
               <svg class="w-5 h-5" fill="currentColor" viewBox="0 0 20 20">
@@ -197,12 +191,12 @@
         </div>
 
         <!-- Processing State -->
-        <div *ngIf="processing()" class="p-4 bg-sky-50 border border-sky-200 rounded-lg">
+        <div *ngIf="processing()" class="p-4 bg-blue-50 border border-blue-200 rounded-lg">
           <div class="flex items-center gap-3">
-            <div class="animate-spin rounded-full h-6 w-6 border-b-2 border-sky-600"></div>
+            <div class="animate-spin rounded-full h-6 w-6 border-b-2 border-blue-600"></div>
             <div class="flex-grow">
-              <p class="text-sm font-medium text-sky-700">Procesando verificación facial...</p>
-              <p class="text-xs text-sky-700 mt-1">Esto puede tardar unos segundos</p>
+              <p class="text-sm font-medium text-blue-900">Procesando verificación facial...</p>
+              <p class="text-xs text-blue-700 mt-1">Esto puede tardar unos segundos</p>
             </div>
           </div>
         </div>
@@ -395,7 +389,7 @@
   getStatusBadgeClass(): string {
     return this.status().isVerified
       ? 'bg-green-100 text-green-600'
-      : 'bg-sky-100 text-sky-600';
+      : 'bg-purple-100 text-purple-600';
   }
 
   getStatusLabel(): string {
@@ -405,6 +399,6 @@
   getStatusLabelClass(): string {
     return this.status().isVerified
       ? 'bg-green-100 text-green-800'
-      : 'bg-sky-100 text-sky-800';
+      : 'bg-purple-100 text-purple-800';
   }
 }