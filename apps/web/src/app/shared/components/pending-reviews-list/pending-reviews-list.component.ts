--- conflicted
+++ resolved
@@ -13,13 +13,9 @@
 
       @if (loading()) {
         <div class="flex items-center justify-center py-8">
-<<<<<<< HEAD
-          <div class="h-6 w-6 animate-spin rounded-full border-2 border-sky-500 border-t-transparent"></div>
-=======
           <div
             class="h-6 w-6 animate-spin rounded-full border-2 border-blue-500 border-t-transparent"
           ></div>
->>>>>>> c9e3b35f
         </div>
       } @else if (pendingReviews().length === 0) {
         <div class="rounded-lg bg-gray-50 p-4 text-center text-sm text-gray-600">
@@ -40,8 +36,8 @@
                 <div class="ml-4 text-right">
                   <div
                     class="rounded-full px-3 py-1 text-xs font-medium"
-                    [class.bg-beige-100]="review.days_remaining > 7"
-                    [class.text-beige-500]="review.days_remaining > 7"
+                    [class.bg-yellow-100]="review.days_remaining > 7"
+                    [class.text-yellow-800]="review.days_remaining > 7"
                     [class.bg-orange-100]="review.days_remaining <= 7 && review.days_remaining > 3"
                     [class.text-orange-800]="
                       review.days_remaining <= 7 && review.days_remaining > 3
@@ -56,7 +52,7 @@
               <div class="mt-3">
                 <a
                   [routerLink]="['/bookings', review.booking_id]"
-                  class="inline-block rounded-lg bg-sky-600 px-4 py-2 text-sm font-medium text-white hover:bg-sky-700"
+                  class="inline-block rounded-lg bg-blue-600 px-4 py-2 text-sm font-medium text-white hover:bg-blue-700"
                 >
                   Escribir Review
                 </a>
