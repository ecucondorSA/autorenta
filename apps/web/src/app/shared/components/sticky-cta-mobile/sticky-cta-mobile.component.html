--- conflicted
+++ resolved
@@ -1,6 +1,6 @@
 <!-- Fixed bottom CTA bar for mobile only -->
 <div
-  class="fixed bottom-0 left-0 right-0 z-fixed lg:hidden bg-white border-t border-gray-200 shadow-lg backdrop-blur-lg"
+  class="fixed bottom-0 left-0 right-0 z-fixed lg:hidden bg-white border-t border-pearl-gray shadow-lg backdrop-blur-lg"
   style="padding-bottom: env(safe-area-inset-bottom)"
 >
   <div class="px-4 py-3 flex items-center justify-between gap-3">
@@ -8,20 +8,14 @@
     <div *ngIf="showPrice" class="flex-shrink-0">
       <!-- Has dates selected - show total -->
       <div *ngIf="totalPrice !== null && daysCount > 0" class="flex flex-col">
-        <p class="text-xs text-gray-600 dark:text-beige-200">Total</p>
-        <p class="text-lg font-bold text-gray-900">{{ totalPrice | money }}</p>
-        <p class="text-[10px] text-gray-600 dark:text-beige-200 -mt-0.5">
+        <p class="text-xs text-charcoal-medium dark:text-pearl-light">Total</p>
+        <p class="text-lg font-bold text-smoke-black">{{ totalPrice | money }}</p>
+        <p class="text-[10px] text-charcoal-medium dark:text-pearl-light -mt-0.5">
           {{ daysCount }} {{ daysCount === 1 ? 'día' : 'días' }}
         </p>
       </div>
 
       <!-- No dates selected - show daily price -->
-<<<<<<< HEAD
-      <div *ngIf="(totalPrice === null || daysCount === 0) && pricePerDay !== null" class="flex flex-col">
-        <p class="text-xs text-gray-600 dark:text-beige-200">Desde</p>
-        <p class="text-lg font-bold text-gray-900">{{ pricePerDay | money }}</p>
-        <p class="text-[10px] text-gray-600 dark:text-beige-200 -mt-0.5">por día</p>
-=======
       <div
         *ngIf="(totalPrice === null || daysCount === 0) && pricePerDay !== null"
         class="flex flex-col"
@@ -29,7 +23,6 @@
         <p class="text-xs text-charcoal-medium dark:text-pearl-light">Desde</p>
         <p class="text-lg font-bold text-smoke-black">{{ pricePerDay | money }}</p>
         <p class="text-[10px] text-charcoal-medium dark:text-pearl-light -mt-0.5">por día</p>
->>>>>>> c9e3b35f
       </div>
     </div>
 
@@ -42,8 +35,8 @@
       class="flex-1 py-3 px-4 rounded-lg text-sm font-bold transition-all duration-300 flex items-center justify-center gap-2 min-h-[44px]"
       [class.btn-primary]="!expressMode"
       [class.bg-gradient-to-r]="expressMode"
-      [class.from-sky-600]="expressMode"
-      [class.to-beige-400]="expressMode"
+      [class.from-accent-petrol]="expressMode"
+      [class.to-accent-warm]="expressMode"
       [class.text-white]="expressMode"
       [class.shadow-md]="!disabled && !loading"
       [class.hover:shadow-lg]="!disabled && !loading"
