<div
  class="fixed inset-0 bg-black bg-opacity-50 flex items-center justify-center z-50"
  (click)="onOverlayClick($event)"
  data-testid="deposit-modal"
>
  <div
    class="bg-white dark:bg-gray-800 rounded-lg shadow-xl w-full max-w-md m-4"
    appFocusTrap
    (escape)="onClose()"
<<<<<<< HEAD
    data-testid="deposit-form"
=======
    data-testid="deposit-modal"
>>>>>>> 7a25aea5
  >
    <div
      class="p-6 border-b border-gray-200 dark:border-gray-700 flex justify-between items-center"
    >
      <h2 class="text-xl font-semibold text-gray-900 dark:text-white">Depositar Fondos</h2>
      <button
        (click)="onClose()"
        class="text-gray-400 dark:text-gray-300 hover:text-gray-600 dark:hover:text-gray-300"
      >
        <svg class="w-6 h-6" fill="none" stroke="currentColor" viewBox="0 0 24 24">
          <path
            stroke-linecap="round"
            stroke-linejoin="round"
            stroke-width="2"
            d="M6 18L18 6M6 6l12 12"
          ></path>
        </svg>
      </button>
    </div>

    <div class="p-6 space-y-6">
      <!-- Deposit Type Selector -->
      <div class="space-y-3">
        <label class="block text-sm font-semibold text-gray-900 dark:text-white">
          ¿Qué tipo de depósito deseas realizar?
        </label>

        <!-- Protected Credit Option -->
        <div
          (click)="depositType.set('protected_credit')"
          class="p-4 rounded-xl border-2 cursor-pointer transition-all"
          [class.border-accent-petrol]="depositType() === 'protected_credit'"
          [class.bg-accent-petrol/5]="depositType() === 'protected_credit'"
          [class.border-gray-200]="depositType() !== 'protected_credit'"
          [class.bg-white]="depositType() !== 'protected_credit'"
          [class.dark:border-accent-petrol/50]="depositType() === 'protected_credit'"
          [class.dark:bg-accent-petrol/10]="depositType() === 'protected_credit'"
          [class.dark:border-gray-600]="depositType() !== 'protected_credit'"
          [class.dark:bg-gray-700]="depositType() !== 'protected_credit'"
        >
          <div class="flex items-start gap-3">
            <div
              class="flex-shrink-0 w-5 h-5 rounded-full border-2 mt-0.5 flex items-center justify-center transition-all"
              [class.border-accent-petrol]="depositType() === 'protected_credit'"
              [class.bg-accent-petrol]="depositType() === 'protected_credit'"
              [class.border-gray-300]="depositType() !== 'protected_credit'"
              [class.dark:border-gray-500]="depositType() !== 'protected_credit'"
            >
              <div
                *ngIf="depositType() === 'protected_credit'"
                class="w-2.5 h-2.5 rounded-full bg-white"
              ></div>
            </div>
            <div class="flex-1">
              <div class="flex items-center gap-2">
                <p
                  class="text-base font-bold"
                  [class.text-accent-petrol]="depositType() === 'protected_credit'"
                  [class.text-gray-900]="depositType() !== 'protected_credit'"
                  [class.dark:text-accent-petrol]="depositType() === 'protected_credit'"
                  [class.dark:text-white]="depositType() !== 'protected_credit'"
                >
                  Crédito Autorentar (No retirable)
                </p>
                <span
                  *ngIf="depositType() === 'protected_credit'"
                  class="px-2 py-0.5 text-xs font-semibold rounded-full bg-accent-petrol text-white"
                >
                  Seleccionado
                </span>
              </div>
              <p class="text-sm text-gray-600 dark:text-gray-300 mt-1">
                Para reservar sin tarjeta. Este monto queda protegido y se reutiliza automáticamente
                en cada reserva.
              </p>
              <ul class="mt-2 space-y-1">
                <li class="flex items-center gap-2 text-xs text-gray-500 dark:text-gray-300 dark:text-gray-300">
                  <svg class="w-4 h-4 text-success-500" fill="none" stroke="currentColor" viewBox="0 0 24 24">
                    <path stroke-linecap="round" stroke-linejoin="round" stroke-width="2" d="M5 13l4 4L19 7" />
                  </svg>
                  Se usa automáticamente para garantías de reservas
                </li>
                <li class="flex items-center gap-2 text-xs text-gray-500 dark:text-gray-300 dark:text-gray-300">
                  <svg class="w-4 h-4 text-success-500" fill="none" stroke="currentColor" viewBox="0 0 24 24">
                    <path stroke-linecap="round" stroke-linejoin="round" stroke-width="2" d="M5 13l4 4L19 7" />
                  </svg>
                  Se libera después de cada viaje completado
                </li>
                <li class="flex items-center gap-2 text-xs text-warning-600 dark:text-warning-400">
                  <svg class="w-4 h-4" fill="none" stroke="currentColor" viewBox="0 0 24 24">
                    <path stroke-linecap="round" stroke-linejoin="round" stroke-width="2" d="M13 16h-1v-4h-1m1-4h.01M21 12a9 9 0 11-18 0 9 9 0 0118 0z" />
                  </svg>
                  No se puede retirar a cuenta bancaria
                </li>
              </ul>
            </div>
          </div>
        </div>

        <!-- Withdrawable Funds Option -->
        <div
          (click)="depositType.set('withdrawable')"
          class="p-4 rounded-xl border-2 cursor-pointer transition-all"
          [class.border-primary-500]="depositType() === 'withdrawable'"
          [class.bg-primary-50]="depositType() === 'withdrawable'"
          [class.border-gray-200]="depositType() !== 'withdrawable'"
          [class.bg-white]="depositType() !== 'withdrawable'"
          [class.dark:border-primary-400]="depositType() === 'withdrawable'"
          [class.dark:bg-primary-500/10]="depositType() === 'withdrawable'"
          [class.dark:border-gray-600]="depositType() !== 'withdrawable'"
          [class.dark:bg-gray-700]="depositType() !== 'withdrawable'"
        >
          <div class="flex items-start gap-3">
            <div
              class="flex-shrink-0 w-5 h-5 rounded-full border-2 mt-0.5 flex items-center justify-center transition-all"
              [class.border-primary-500]="depositType() === 'withdrawable'"
              [class.bg-primary-500]="depositType() === 'withdrawable'"
              [class.border-gray-300]="depositType() !== 'withdrawable'"
              [class.dark:border-gray-500]="depositType() !== 'withdrawable'"
            >
              <div
                *ngIf="depositType() === 'withdrawable'"
                class="w-2.5 h-2.5 rounded-full bg-white"
              ></div>
            </div>
            <div class="flex-1">
              <div class="flex items-center gap-2">
                <p
                  class="text-base font-bold"
                  [class.text-primary-700]="depositType() === 'withdrawable'"
                  [class.text-gray-900]="depositType() !== 'withdrawable'"
                  [class.dark:text-primary-400]="depositType() === 'withdrawable'"
                  [class.dark:text-white]="depositType() !== 'withdrawable'"
                >
                  Fondos Retirables
                </p>
                <span
                  *ngIf="depositType() === 'withdrawable'"
                  class="px-2 py-0.5 text-xs font-semibold rounded-full bg-primary-600 text-white"
                >
                  Seleccionado
                </span>
              </div>
              <p class="text-sm text-gray-600 dark:text-gray-300 mt-1">
                Para pagar alquileres o retirar a tu cuenta bancaria. Máxima flexibilidad.
              </p>
              <ul class="mt-2 space-y-1">
                <li class="flex items-center gap-2 text-xs text-gray-500 dark:text-gray-300 dark:text-gray-300">
                  <svg class="w-4 h-4 text-success-500" fill="none" stroke="currentColor" viewBox="0 0 24 24">
                    <path stroke-linecap="round" stroke-linejoin="round" stroke-width="2" d="M5 13l4 4L19 7" />
                  </svg>
                  Puedes usarlo para pagar alquileres
                </li>
                <li class="flex items-center gap-2 text-xs text-gray-500 dark:text-gray-300 dark:text-gray-300">
                  <svg class="w-4 h-4 text-success-500" fill="none" stroke="currentColor" viewBox="0 0 24 24">
                    <path stroke-linecap="round" stroke-linejoin="round" stroke-width="2" d="M5 13l4 4L19 7" />
                  </svg>
                  Se puede retirar a tu cuenta bancaria en cualquier momento
                </li>
                <li class="flex items-center gap-2 text-xs text-gray-500 dark:text-gray-300 dark:text-gray-300">
                  <svg class="w-4 h-4 text-success-500" fill="none" stroke="currentColor" viewBox="0 0 24 24">
                    <path stroke-linecap="round" stroke-linejoin="round" stroke-width="2" d="M5 13l4 4L19 7" />
                  </svg>
                  También se puede transferir a otros usuarios
                </li>
              </ul>
            </div>
          </div>
        </div>
      </div>

      <div class="mb-4">
        <label class="block text-sm font-medium text-gray-700 dark:text-gray-300"
          >Monto en ARS</label
        >
        <input
          type="number"
          name="amount"
          [ngModel]="arsAmount()"
          (ngModelChange)="updateArsAmount($event)"
          class="input-premium w-full mt-1"
          placeholder="0.00"
          data-testid="deposit-amount-input"
        />
        <div *ngIf="loadingRate()" class="text-sm text-gray-500 dark:text-gray-300 dark:text-gray-300 mt-1">
          Cargando cotización...
        </div>
        <div
          *ngIf="!loadingRate() && platformRate()"
          class="text-sm text-gray-500 dark:text-gray-300 dark:text-gray-300 mt-1"
        >
          Recibirás aprox.
          <span class="font-semibold">{{ formatCurrency(usdAmount()) }}</span> (Tasa: 1 USD ≈
          {{ platformRate() | number: '1.2-2' }} ARS)
        </div>
      </div>

      <div class="mb-4">
        <label class="block text-sm font-medium text-gray-700 dark:text-gray-300"
          >Proveedor de Pago</label
        >
        <select
          [ngModel]="provider()"
          (ngModelChange)="updateProvider($event)"
          class="input-premium w-full mt-1"
        >
          <option *ngFor="let p of availableProviders" [value]="p.value">{{ p.label }}</option>
        </select>
      </div>

      <div class="mb-4">
        <label class="block text-sm font-medium text-gray-700 dark:text-gray-300"
          >Descripción (opcional)</label
        >
        <input
          type="text"
          [ngModel]="description()"
          (ngModelChange)="updateDescription($event)"
          class="input-premium w-full mt-1"
        />
      </div>

      <div
        *ngIf="formError()"
        class="bg-red-100 border border-red-400 text-red-700 px-4 py-3 rounded relative mb-4"
        role="alert"
      >
        <strong class="font-bold">Error:</strong>
        <span class="block sm:inline">{{ formError() }}</span>
      </div>

      <div
        *ngIf="fallbackSuggestion() === 'bank_transfer'"
        class="bg-yellow-100 border border-yellow-400 text-yellow-700 px-4 py-3 rounded relative mb-4"
        role="alert"
      >
        <strong class="font-bold">Sugerencia:</strong>
        <span class="block sm:inline"
          >Hubo un problema con Mercado Pago. Te sugerimos intentar con Transferencia
          Bancaria.</span
        >
      </div>

      <div
        *ngIf="provider() === 'bank_transfer'"
        class="p-4 bg-gray-50 dark:bg-gray-700 rounded-lg"
      >
        <h3 class="font-semibold text-gray-900 dark:text-white mb-2">
          Datos para la Transferencia
        </h3>
        <ul class="text-sm text-gray-700 dark:text-gray-300 space-y-1">
          <li><span class="font-medium">Titular:</span> {{ bankTransferDetails.accountName }}</li>
          <li><span class="font-medium">Banco:</span> {{ bankTransferDetails.bank }}</li>
          <li><span class="font-medium">Alias:</span> {{ bankTransferDetails.alias }}</li>
          <li><span class="font-medium">CBU:</span> {{ bankTransferDetails.cbu }}</li>
          <li><span class="font-medium">Concepto:</span> {{ bankTransferDetails.concept }}</li>
          <li class="pt-2">
            <span class="font-medium">Enviar comprobante a:</span> {{ bankTransferDetails.email }}
          </li>
        </ul>
      </div>
    </div>

    <div
      class="p-6 bg-gray-50 dark:bg-gray-700 border-t border-gray-200 dark:border-gray-600 flex justify-end"
    >
      <button (click)="onClose()" class="btn-secondary mr-2">Cancelar</button>
      <button (click)="onSubmit()" [disabled]="isProcessing()" class="btn-primary">
        <span *ngIf="!isProcessing()">{{
          provider() === 'bank_transfer' ? 'Confirmar Transferencia' : 'Continuar al Pago'
        }}</span>
        <span *ngIf="isProcessing()">Procesando...</span>
      </button>
    </div>
  </div>
</div><|MERGE_RESOLUTION|>--- conflicted
+++ resolved
@@ -1,17 +1,12 @@
 <div
   class="fixed inset-0 bg-black bg-opacity-50 flex items-center justify-center z-50"
   (click)="onOverlayClick($event)"
-  data-testid="deposit-modal"
 >
   <div
     class="bg-white dark:bg-gray-800 rounded-lg shadow-xl w-full max-w-md m-4"
     appFocusTrap
     (escape)="onClose()"
-<<<<<<< HEAD
-    data-testid="deposit-form"
-=======
     data-testid="deposit-modal"
->>>>>>> 7a25aea5
   >
     <div
       class="p-6 border-b border-gray-200 dark:border-gray-700 flex justify-between items-center"
