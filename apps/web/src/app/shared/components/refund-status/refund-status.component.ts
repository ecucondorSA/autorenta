--- conflicted
+++ resolved
@@ -6,60 +6,7 @@
   selector: 'app-refund-status',
   standalone: true,
   imports: [CommonModule],
-<<<<<<< HEAD
-  template: `
-    @if (loading()) {
-      <div class="flex items-center justify-center py-4">
-        <div class="h-6 w-6 animate-spin rounded-full border-2 border-sky-500 border-t-transparent"></div>
-      </div>
-    } @else if (refundStatus(); as status) {
-      @if (status.has_refund) {
-        <div class="rounded-lg border border-gray-200 bg-white p-4 shadow-sm">
-          <div class="mb-3 flex items-center justify-between">
-            <h4 class="text-sm font-semibold text-gray-900">Estado del Reembolso</h4>
-            <span
-              class="rounded-full px-2 py-1 text-xs font-medium"
-              [class.bg-green-100]="status.refund_status === 'approved'"
-              [class.text-green-800]="status.refund_status === 'approved'"
-              [class.bg-beige-100]="status.refund_status === 'pending'"
-              [class.text-beige-500]="status.refund_status === 'pending'"
-              [class.bg-red-100]="status.refund_status === 'rejected'"
-              [class.text-red-800]="status.refund_status === 'rejected'"
-            >
-              {{ getStatusLabel(status.refund_status || 'pending') }}
-            </span>
-          </div>
-          <div class="space-y-2 text-sm">
-            <div class="flex justify-between">
-              <span class="text-gray-600">ID de Reembolso:</span>
-              <span class="font-mono text-gray-900">{{ status.refund_id }}</span>
-            </div>
-            <div class="flex justify-between">
-              <span class="text-gray-600">Monto:</span>
-              <span class="font-semibold text-gray-900">${{ status.refund_amount | number: '1.2-2' }}</span>
-            </div>
-            @if (status.refund_date) {
-              <div class="flex justify-between">
-                <span class="text-gray-600">Fecha:</span>
-                <span class="text-gray-900">{{ status.refund_date | date: 'short' }}</span>
-              </div>
-            }
-          </div>
-        </div>
-      } @else {
-        <div class="rounded-lg border border-gray-200 bg-gray-50 p-4 text-center text-sm text-gray-600">
-          No hay reembolso registrado para esta reserva.
-        </div>
-      }
-    } @else if (error()) {
-      <div class="rounded-lg bg-red-50 p-4 text-sm text-red-800">
-        {{ error() }}
-      </div>
-    }
-  `,
-=======
   templateUrl: './refund-status.component.html',
->>>>>>> c9e3b35f
 })
 export class RefundStatusComponent implements OnInit {
   @Input({ required: true }) bookingId!: string;
