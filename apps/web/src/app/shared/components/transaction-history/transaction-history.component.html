--- conflicted
+++ resolved
@@ -70,11 +70,7 @@
 
   <!-- Empty State -->
   <div *ngIf="!isLoading() && filteredTransactions().length === 0" class="text-center py-12" data-testid="empty-transactions">
-<<<<<<< HEAD
-    <svg class="mx-auto h-16 w-16 text-ash-gray dark:text-charcoal-medium" fill="none" viewBox="0 0 24 24" stroke="currentColor">
-=======
     <svg class="mx-auto h-16 w-16 text-ash-gray dark:text-charcoal-medium dark:text-pearl-light" fill="none" viewBox="0 0 24 24" stroke="currentColor">
->>>>>>> 7a25aea5
       <path stroke-linecap="round" stroke-linejoin="round" stroke-width="2" d="M9 12h6m-6 4h6m2 5H7a2 2 0 01-2-2V5a2 2 0 012-2h5.586a1 1 0 01.707.293l5.414 5.414a1 1 0 01.293.707V19a2 2 0 01-2 2z" />
     </svg>
     <h3 class="mt-4 text-lg font-medium text-charcoal-dark dark:text-pearl-light">
@@ -144,7 +140,6 @@
       <div
         *ngIf="expandedTransactionId() === transaction.id"
         class="px-4 pb-4 border-t border-ash-gray dark:border-charcoal-medium"
-        data-testid="transaction-detail"
       >
         <div class="mt-4 space-y-2 text-sm">
           <div class="flex justify-between">
