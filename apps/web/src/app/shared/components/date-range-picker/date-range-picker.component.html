--- conflicted
+++ resolved
@@ -1,10 +1,6 @@
 <div class="grid gap-2.5">
   <label class="text-sm font-semibold text-smoke-black">{{ label }}</label>
-<<<<<<< HEAD
-  <div class="grid grid-cols-2 gap-3">
-=======
   <div class="grid grid-cols-1 sm:grid-cols-2 gap-3">
->>>>>>> 5fc42ab5
     <!-- Fecha inicio -->
     <div class="relative">
       <svg
