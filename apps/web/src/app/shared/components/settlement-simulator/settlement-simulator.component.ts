import { CommonModule } from '@angular/common';
import { FormsModule } from '@angular/forms';
import { Component, Input, OnInit, inject, signal } from '@angular/core';
import { SettlementService } from '../../../core/services/settlement.service';
import { ToastService } from '../../../core/services/toast.service';

@Component({
  selector: 'app-settlement-simulator',
  standalone: true,
  imports: [CommonModule, FormsModule],
<<<<<<< HEAD
  template: `
    <div class="rounded-lg border border-gray-200 bg-white p-6 shadow-sm">
      <h3 class="mb-4 text-lg font-semibold text-gray-900">Simulador de Liquidación</h3>

      <div class="mb-4 space-y-4">
        <div>
          <label class="block text-sm font-medium text-gray-700">
            Monto del Siniestro (USD)
          </label>
          <input
            type="number"
            [(ngModel)]="claimAmountUsd"
            min="0"
            step="0.01"
            class="mt-1 block w-full rounded-md border border-gray-300 px-3 py-2 shadow-sm focus:border-sky-500 focus:outline-none focus:ring-blue-500"
          />
        </div>

        <button
          (click)="simulate()"
          [disabled]="simulating()"
          class="rounded-lg bg-sky-600 px-4 py-2 text-sm font-medium text-white hover:bg-sky-700 disabled:opacity-50"
        >
          @if (simulating()) {
            <span class="flex items-center gap-2">
              <span class="h-4 w-4 animate-spin rounded-full border-2 border-white border-t-transparent"></span>
              Simulando...
            </span>
          } @else {
            Simular Waterfall
          }
        </button>
      </div>

      @if (simulationResult(); as result) {
        <div class="mt-6 space-y-4">
          @if (result.eligibility) {
            <div class="rounded-lg border p-4" [class.bg-green-50]="result.eligibility.eligible" [class.bg-red-50]="!result.eligibility.eligible">
              <h4 class="mb-2 font-semibold">
                Elegibilidad: {{ result.eligibility.eligible ? 'Elegible' : 'No Elegible' }}
              </h4>
              @if (result.eligibility.reasons.length > 0) {
                <ul class="list-disc pl-5 text-sm">
                  @for (reason of result.eligibility.reasons; track reason) {
                    <li>{{ reason }}</li>
                  }
                </ul>
              }
              @if (result.eligibility.eligible) {
                <p class="mt-2 text-sm">
                  Cobertura máxima: ${{ result.eligibility.maxCoverCents / 100 | number: '1.2-2' }}
                </p>
              }
            </div>
          }

          @if (result.estimatedBreakdown) {
            <div class="rounded-lg border border-gray-200 bg-gray-50 p-4">
              <h4 class="mb-3 font-semibold">Desglose Estimado</h4>
              <div class="space-y-2 text-sm">
                @if (result.estimatedBreakdown.holdCaptured > 0) {
                  <div class="flex justify-between">
                    <span>Hold Capturado:</span>
                    <span class="font-medium">${{ result.estimatedBreakdown.holdCaptured / 100 | number: '1.2-2' }}</span>
                  </div>
                }
                @if (result.estimatedBreakdown.walletDebited > 0) {
                  <div class="flex justify-between">
                    <span>Wallet Debitado:</span>
                    <span class="font-medium">${{ result.estimatedBreakdown.walletDebited / 100 | number: '1.2-2' }}</span>
                  </div>
                }
                @if (result.estimatedBreakdown.extraCharged > 0) {
                  <div class="flex justify-between">
                    <span>Adicional:</span>
                    <span class="font-medium">${{ result.estimatedBreakdown.extraCharged / 100 | number: '1.2-2' }}</span>
                  </div>
                }
                @if (result.estimatedBreakdown.fgoPaid > 0) {
                  <div class="flex justify-between">
                    <span>FGO Pagado:</span>
                    <span class="font-medium">${{ result.estimatedBreakdown.fgoPaid / 100 | number: '1.2-2' }}</span>
                  </div>
                }
                @if (result.estimatedBreakdown.remainingUncovered > 0) {
                  <div class="flex justify-between border-t pt-2 font-semibold text-red-600">
                    <span>Sin Cubrir:</span>
                    <span>${{ result.estimatedBreakdown.remainingUncovered / 100 | number: '1.2-2' }}</span>
                  </div>
                }
              </div>
            </div>
          }
        </div>
      }

      @if (error()) {
        <div class="mt-4 rounded-lg bg-red-50 p-4 text-red-800">
          <p class="text-sm">{{ error() }}</p>
        </div>
      }
    </div>
  `,
=======
  templateUrl: './settlement-simulator.component.html',
>>>>>>> c9e3b35f
})
export class SettlementSimulatorComponent implements OnInit {
  @Input({ required: true }) bookingId!: string;

  private readonly settlementService = inject(SettlementService);
  private readonly toastService = inject(ToastService);

  claimAmountUsd = 100;
  readonly simulating = signal(false);
  readonly simulationResult = signal<{
    eligibility: any;
    estimatedBreakdown: any;
  } | null>(null);
  readonly error = signal<string | null>(null);

  async ngOnInit(): Promise<void> {
    // Cargar monto inicial si existe
  }

  async simulate(): Promise<void> {
    this.simulating.set(true);
    this.error.set(null);

    try {
      const result = await this.settlementService.simulateWaterfall(
        this.bookingId,
        this.claimAmountUsd,
      );
      this.simulationResult.set(result);
    } catch (err) {
      const errorMsg = err instanceof Error ? err.message : 'Error al simular';
      this.error.set(errorMsg);
      this.toastService.error('Error de simulación', errorMsg);
    } finally {
      this.simulating.set(false);
    }
  }
}
<|MERGE_RESOLUTION|>--- conflicted
+++ resolved
@@ -8,113 +8,7 @@
   selector: 'app-settlement-simulator',
   standalone: true,
   imports: [CommonModule, FormsModule],
-<<<<<<< HEAD
-  template: `
-    <div class="rounded-lg border border-gray-200 bg-white p-6 shadow-sm">
-      <h3 class="mb-4 text-lg font-semibold text-gray-900">Simulador de Liquidación</h3>
-
-      <div class="mb-4 space-y-4">
-        <div>
-          <label class="block text-sm font-medium text-gray-700">
-            Monto del Siniestro (USD)
-          </label>
-          <input
-            type="number"
-            [(ngModel)]="claimAmountUsd"
-            min="0"
-            step="0.01"
-            class="mt-1 block w-full rounded-md border border-gray-300 px-3 py-2 shadow-sm focus:border-sky-500 focus:outline-none focus:ring-blue-500"
-          />
-        </div>
-
-        <button
-          (click)="simulate()"
-          [disabled]="simulating()"
-          class="rounded-lg bg-sky-600 px-4 py-2 text-sm font-medium text-white hover:bg-sky-700 disabled:opacity-50"
-        >
-          @if (simulating()) {
-            <span class="flex items-center gap-2">
-              <span class="h-4 w-4 animate-spin rounded-full border-2 border-white border-t-transparent"></span>
-              Simulando...
-            </span>
-          } @else {
-            Simular Waterfall
-          }
-        </button>
-      </div>
-
-      @if (simulationResult(); as result) {
-        <div class="mt-6 space-y-4">
-          @if (result.eligibility) {
-            <div class="rounded-lg border p-4" [class.bg-green-50]="result.eligibility.eligible" [class.bg-red-50]="!result.eligibility.eligible">
-              <h4 class="mb-2 font-semibold">
-                Elegibilidad: {{ result.eligibility.eligible ? 'Elegible' : 'No Elegible' }}
-              </h4>
-              @if (result.eligibility.reasons.length > 0) {
-                <ul class="list-disc pl-5 text-sm">
-                  @for (reason of result.eligibility.reasons; track reason) {
-                    <li>{{ reason }}</li>
-                  }
-                </ul>
-              }
-              @if (result.eligibility.eligible) {
-                <p class="mt-2 text-sm">
-                  Cobertura máxima: ${{ result.eligibility.maxCoverCents / 100 | number: '1.2-2' }}
-                </p>
-              }
-            </div>
-          }
-
-          @if (result.estimatedBreakdown) {
-            <div class="rounded-lg border border-gray-200 bg-gray-50 p-4">
-              <h4 class="mb-3 font-semibold">Desglose Estimado</h4>
-              <div class="space-y-2 text-sm">
-                @if (result.estimatedBreakdown.holdCaptured > 0) {
-                  <div class="flex justify-between">
-                    <span>Hold Capturado:</span>
-                    <span class="font-medium">${{ result.estimatedBreakdown.holdCaptured / 100 | number: '1.2-2' }}</span>
-                  </div>
-                }
-                @if (result.estimatedBreakdown.walletDebited > 0) {
-                  <div class="flex justify-between">
-                    <span>Wallet Debitado:</span>
-                    <span class="font-medium">${{ result.estimatedBreakdown.walletDebited / 100 | number: '1.2-2' }}</span>
-                  </div>
-                }
-                @if (result.estimatedBreakdown.extraCharged > 0) {
-                  <div class="flex justify-between">
-                    <span>Adicional:</span>
-                    <span class="font-medium">${{ result.estimatedBreakdown.extraCharged / 100 | number: '1.2-2' }}</span>
-                  </div>
-                }
-                @if (result.estimatedBreakdown.fgoPaid > 0) {
-                  <div class="flex justify-between">
-                    <span>FGO Pagado:</span>
-                    <span class="font-medium">${{ result.estimatedBreakdown.fgoPaid / 100 | number: '1.2-2' }}</span>
-                  </div>
-                }
-                @if (result.estimatedBreakdown.remainingUncovered > 0) {
-                  <div class="flex justify-between border-t pt-2 font-semibold text-red-600">
-                    <span>Sin Cubrir:</span>
-                    <span>${{ result.estimatedBreakdown.remainingUncovered / 100 | number: '1.2-2' }}</span>
-                  </div>
-                }
-              </div>
-            </div>
-          }
-        </div>
-      }
-
-      @if (error()) {
-        <div class="mt-4 rounded-lg bg-red-50 p-4 text-red-800">
-          <p class="text-sm">{{ error() }}</p>
-        </div>
-      }
-    </div>
-  `,
-=======
   templateUrl: './settlement-simulator.component.html',
->>>>>>> c9e3b35f
 })
 export class SettlementSimulatorComponent implements OnInit {
   @Input({ required: true }) bookingId!: string;
