import { Component, Input, Output, EventEmitter, signal, inject } from '@angular/core';
import { CommonModule } from '@angular/common';
import { FormsModule } from '@angular/forms';
import { StockPhotosService, StockPhoto } from '../../../core/services/stock-photos.service';
import { ToastService } from '../../../core/services/toast.service';

@Component({
  selector: 'app-stock-photos-selector',
  standalone: true,
  imports: [CommonModule, FormsModule],
  template: `
    <div class="stock-photos-selector">
      <!-- Search Form -->
      <div class="mb-4 space-y-3">
        <div class="flex gap-2">
          <input
            type="text"
            [(ngModel)]="brand"
            placeholder="Marca (ej: Toyota)"
            class="flex-1 px-3 py-2 border border-gray-300 rounded-lg focus:outline-none focus:ring-2 focus:ring-blue-500"
          />
          <input
            type="text"
            [(ngModel)]="model"
            placeholder="Modelo (ej: Corolla)"
            class="flex-1 px-3 py-2 border border-gray-300 rounded-lg focus:outline-none focus:ring-2 focus:ring-blue-500"
          />
          <input
            type="number"
            [(ngModel)]="year"
            placeholder="Año"
            class="w-24 px-3 py-2 border border-gray-300 rounded-lg focus:outline-none focus:ring-2 focus:ring-blue-500"
          />
        </div>
        <button
          type="button"
          (click)="searchPhotos()"
          [disabled]="searching() || !canSearch()"
          class="w-full px-4 py-2 bg-sky-600 text-white rounded-lg hover:bg-sky-700 disabled:opacity-50 disabled:cursor-not-allowed"
        >
          @if (searching()) {
            <span class="flex items-center justify-center gap-2">
              <svg class="animate-spin h-5 w-5" fill="none" viewBox="0 0 24 24">
                <circle
                  class="opacity-25"
                  cx="12"
                  cy="12"
                  r="10"
                  stroke="currentColor"
                  stroke-width="4"
                ></circle>
                <path
                  class="opacity-75"
                  fill="currentColor"
                  d="M4 12a8 8 0 018-8V0C5.373 0 0 5.373 0 12h4zm2 5.291A7.962 7.962 0 014 12H0c0 3.042 1.135 5.824 3 7.938l3-2.647z"
                ></path>
              </svg>
              Buscando...
            </span>
          } @else {
            🔍 Buscar Fotos de Stock
          }
        </button>
      </div>

      <!-- Results Grid -->
      @if (photos().length > 0) {
        <div class="grid grid-cols-3 gap-3 mb-4">
          @for (photo of photos(); track photo.id) {
            <div
              class="relative group cursor-pointer rounded-lg overflow-hidden border-2 transition-all"
              [class.border-sky-500]="selectedPhotos().has(photo.id)"
              [class.border-gray-200]="!selectedPhotos().has(photo.id)"
              (click)="togglePhoto(photo)"
            >
              <img
                [src]="photo.url"
                [alt]="photo.photographer"
                class="w-full h-24 object-cover"
                loading="lazy"
              />
              @if (selectedPhotos().has(photo.id)) {
<<<<<<< HEAD
                <div class="absolute inset-0 bg-sky-500/20 flex items-center justify-center">
                  <svg class="h-8 w-8 text-sky-600" fill="currentColor" viewBox="0 0 20 20">
                    <path fill-rule="evenodd" d="M10 18a8 8 0 100-16 8 8 0 000 16zm3.707-9.293a1 1 0 00-1.414-1.414L9 10.586 7.707 9.293a1 1 0 00-1.414 1.414l2 2a1 1 0 001.414 0l4-4z" clip-rule="evenodd" />
=======
                <div class="absolute inset-0 bg-blue-500/20 flex items-center justify-center">
                  <svg class="h-8 w-8 text-blue-600" fill="currentColor" viewBox="0 0 20 20">
                    <path
                      fill-rule="evenodd"
                      d="M10 18a8 8 0 100-16 8 8 0 000 16zm3.707-9.293a1 1 0 00-1.414-1.414L9 10.586 7.707 9.293a1 1 0 00-1.414 1.414l2 2a1 1 0 001.414 0l4-4z"
                      clip-rule="evenodd"
                    />
>>>>>>> c9e3b35f
                  </svg>
                </div>
              }
              <div
                class="absolute bottom-0 left-0 right-0 bg-black/50 text-white text-xs p-1 truncate"
              >
                {{ photo.photographer }}
              </div>
            </div>
          }
        </div>

        <button
          type="button"
          (click)="downloadSelected()"
          [disabled]="selectedPhotos().size === 0 || downloading()"
          class="w-full px-4 py-2 bg-green-600 text-white rounded-lg hover:bg-green-700 disabled:opacity-50"
        >
          @if (downloading()) {
            Descargando {{ selectedPhotos().size }} foto(s)...
          } @else {
            📥 Descargar {{ selectedPhotos().size }} foto(s) seleccionada(s)
          }
        </button>
      } @else if (searched() && !searching()) {
        <div class="text-center py-8 text-gray-500">
          <p>No se encontraron fotos para esta búsqueda.</p>
          <p class="text-sm mt-2">Intenta con otros términos o sube fotos manualmente.</p>
        </div>
      }
    </div>
  `,
  styles: [
    `
      .stock-photos-selector {
        max-width: 100%;
      }
    `,
  ],
})
export class StockPhotosSelectorComponent {
  @Input() brand = '';
  @Input() model = '';
  @Input() year?: number;
  @Output() photosSelected = new EventEmitter<File[]>();

  private readonly stockPhotosService = inject(StockPhotosService);
  private readonly toastService = inject(ToastService);

  readonly photos = signal<StockPhoto[]>([]);
  readonly selectedPhotos = signal<Set<string>>(new Set());
  readonly searching = signal(false);
  readonly downloading = signal(false);
  readonly searched = signal(false);

  canSearch(): boolean {
    return !!(this.brand && this.model);
  }

  async searchPhotos(): Promise<void> {
    if (!this.canSearch()) {
      this.toastService.error('Campo requerido', 'Por favor ingresa marca y modelo');
      return;
    }

    this.searching.set(true);
    this.searched.set(true);
    this.selectedPhotos.set(new Set());

    try {
      const results = await this.stockPhotosService.searchCarPhotos({
        brand: this.brand,
        model: this.model,
        year: this.year,
      });

      this.photos.set(results);

      if (results.length === 0) {
        this.toastService.info('Sin resultados', 'No se encontraron fotos. Intenta con otros términos.');
      }
    } catch (error) {
      console.error('Error searching stock photos:', error);
      this.toastService.error('Error de búsqueda', 'Error al buscar fotos. Verifica tu conexión.');
    } finally {
      this.searching.set(false);
    }
  }

  togglePhoto(photo: StockPhoto): void {
    const selected = new Set(this.selectedPhotos());
    if (selected.has(photo.id)) {
      selected.delete(photo.id);
    } else {
      selected.add(photo.id);
    }
    this.selectedPhotos.set(selected);
  }

  async downloadSelected(): Promise<void> {
    const selectedIds = Array.from(this.selectedPhotos());
    if (selectedIds.length === 0) return;

    this.downloading.set(true);

    try {
      const selectedPhotos = this.photos().filter((p) => selectedIds.includes(p.id));
      const files: File[] = [];

      for (const photo of selectedPhotos) {
        try {
          const file = await this.stockPhotosService.downloadPhoto(photo);
          files.push(file);
          await this.stockPhotosService.trackDownload(photo.id);
        } catch (error) {
          console.error(`Error downloading photo ${photo.id}:`, error);
        }
      }

      if (files.length > 0) {
        this.photosSelected.emit(files);
        this.toastService.success('Éxito', `✅ ${files.length} foto(s) descargada(s) exitosamente`);
        this.selectedPhotos.set(new Set());
      } else {
        this.toastService.error('Error de descarga', 'No se pudieron descargar las fotos');
      }
    } catch (error) {
      console.error('Error downloading photos:', error);
      this.toastService.error('Error de descarga', 'Error al descargar fotos');
    } finally {
      this.downloading.set(false);
    }
  }
}<|MERGE_RESOLUTION|>--- conflicted
+++ resolved
@@ -36,7 +36,7 @@
           type="button"
           (click)="searchPhotos()"
           [disabled]="searching() || !canSearch()"
-          class="w-full px-4 py-2 bg-sky-600 text-white rounded-lg hover:bg-sky-700 disabled:opacity-50 disabled:cursor-not-allowed"
+          class="w-full px-4 py-2 bg-blue-600 text-white rounded-lg hover:bg-blue-700 disabled:opacity-50 disabled:cursor-not-allowed"
         >
           @if (searching()) {
             <span class="flex items-center justify-center gap-2">
@@ -69,7 +69,7 @@
           @for (photo of photos(); track photo.id) {
             <div
               class="relative group cursor-pointer rounded-lg overflow-hidden border-2 transition-all"
-              [class.border-sky-500]="selectedPhotos().has(photo.id)"
+              [class.border-blue-500]="selectedPhotos().has(photo.id)"
               [class.border-gray-200]="!selectedPhotos().has(photo.id)"
               (click)="togglePhoto(photo)"
             >
@@ -80,11 +80,6 @@
                 loading="lazy"
               />
               @if (selectedPhotos().has(photo.id)) {
-<<<<<<< HEAD
-                <div class="absolute inset-0 bg-sky-500/20 flex items-center justify-center">
-                  <svg class="h-8 w-8 text-sky-600" fill="currentColor" viewBox="0 0 20 20">
-                    <path fill-rule="evenodd" d="M10 18a8 8 0 100-16 8 8 0 000 16zm3.707-9.293a1 1 0 00-1.414-1.414L9 10.586 7.707 9.293a1 1 0 00-1.414 1.414l2 2a1 1 0 001.414 0l4-4z" clip-rule="evenodd" />
-=======
                 <div class="absolute inset-0 bg-blue-500/20 flex items-center justify-center">
                   <svg class="h-8 w-8 text-blue-600" fill="currentColor" viewBox="0 0 20 20">
                     <path
@@ -92,7 +87,6 @@
                       d="M10 18a8 8 0 100-16 8 8 0 000 16zm3.707-9.293a1 1 0 00-1.414-1.414L9 10.586 7.707 9.293a1 1 0 00-1.414 1.414l2 2a1 1 0 001.414 0l4-4z"
                       clip-rule="evenodd"
                     />
->>>>>>> c9e3b35f
                   </svg>
                 </div>
               }
