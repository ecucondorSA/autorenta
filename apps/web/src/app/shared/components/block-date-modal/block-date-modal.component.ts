import {
  Component,
  signal,
  output,
  input,
  ViewChild,
  ElementRef,
  AfterViewInit,
  OnDestroy,
  effect,
} from '@angular/core';
import { CommonModule } from '@angular/common';
import { FormsModule } from '@angular/forms';
import flatpickr from 'flatpickr';
import { Spanish } from 'flatpickr/dist/l10n/es';
import type { Instance } from 'flatpickr/dist/types/instance';
import { format } from 'date-fns';

export interface BlockDateRequest {
  startDate: Date;
  endDate: Date;
  reason: 'maintenance' | 'personal_use' | 'vacation' | 'other';
  notes?: string;
  applyToAllCars: boolean;
}

@Component({
  selector: 'app-block-date-modal',
  standalone: true,
  imports: [CommonModule, FormsModule],
  template: `
    <div
      *ngIf="isOpen()"
      class="fixed inset-0 z-50 flex items-center justify-center bg-black/50 p-4"
      (click)="onBackdropClick($event)"
    >
      <div
        class="bg-white dark:bg-gray-700-pure rounded-2xl shadow-2xl max-w-md w-full p-6 transform transition-all"
        (click)="$event.stopPropagation()"
      >
        <!-- Header -->
        <div class="flex items-center justify-between mb-6">
          <h2 class="text-xl font-bold text-gray-900 dark:text-beige-200">
            {{ title() || 'Bloquear Fechas' }}
          </h2>
          <button
            type="button"
            (click)="close()"
            class="text-gray-600 hover:text-gray-900 dark:hover:text-beige-200 transition-colors"
            aria-label="Cerrar"
          >
            <svg class="w-6 h-6" fill="none" stroke="currentColor" viewBox="0 0 24 24">
              <path
                stroke-linecap="round"
                stroke-linejoin="round"
                stroke-width="2"
                d="M6 18L18 6M6 6l12 12"
              />
            </svg>
          </button>
        </div>

        <!-- Form -->
        <div class="space-y-4">
          <!-- Date Range Picker -->
          <div>
            <label class="block text-sm font-medium text-gray-900 dark:text-beige-200 mb-2">
              Rango de Fechas *
            </label>
            <input
              #dateInput
              type="text"
              placeholder="Seleccionar fechas"
              readonly
              class="w-full px-4 py-3 rounded-xl border-2 border-gray-200 dark:border-gray-600 bg-white dark:bg-gray-700 focus:border-sky-600 focus:ring-2 focus:ring-sky-600/20 transition-all cursor-pointer"
            />
            <p class="text-xs text-gray-600 dark:text-beige-200 mt-1">
              {{ dateRangeText() }}
            </p>
          </div>

          <!-- Reason Selector -->
          <div>
            <label class="block text-sm font-medium text-gray-900 dark:text-beige-200 mb-2">
              Motivo *
            </label>
            <select
              [(ngModel)]="selectedReason"
              class="w-full px-4 py-3 rounded-xl border-2 border-gray-200 dark:border-gray-600 bg-white dark:bg-gray-700 focus:border-sky-600 focus:ring-2 focus:ring-sky-600/20 transition-all"
            >
              <option value="">-- Seleccionar motivo --</option>
              <option value="maintenance">🔧 Mantenimiento</option>
              <option value="personal_use">🚗 Uso Personal</option>
              <option value="vacation">🏖️ Vacaciones</option>
              <option value="other">📝 Otro</option>
            </select>
          </div>

          <!-- Notes (Optional) -->
          <div>
            <label class="block text-sm font-medium text-gray-900 dark:text-beige-200 mb-2">
              Notas (opcional)
            </label>
            <textarea
              [(ngModel)]="notes"
              rows="3"
              placeholder="Ej: Cambio de aceite programado, revisión técnica, etc."
              class="w-full px-4 py-3 rounded-xl border-2 border-gray-200 dark:border-gray-600 bg-white dark:bg-gray-700 focus:border-sky-600 focus:ring-2 focus:ring-sky-600/20 transition-all resize-none"
            ></textarea>
          </div>

          <!-- Apply to All Cars (only show if has multiple cars) -->
          <div
            *ngIf="hasMultipleCars()"
            class="flex items-start gap-3 p-4 bg-amber-50 dark:bg-amber-900/20 rounded-xl"
          >
            <input
              type="checkbox"
              id="applyToAll"
              [(ngModel)]="applyToAllCars"
              class="mt-1 w-4 h-4 text-sky-600 border-gray-200 rounded focus:ring-sky-600"
            />
<<<<<<< HEAD
            <label for="applyToAll" class="flex-1 text-sm text-gray-900 dark:text-beige-200 cursor-pointer">
=======
            <label
              for="applyToAll"
              class="flex-1 text-sm text-smoke-black dark:text-pearl-light cursor-pointer"
            >
>>>>>>> c9e3b35f
              <span class="font-semibold">Aplicar a todos mis autos</span>
              <p class="text-xs text-gray-600 dark:text-gray-400 mt-0.5">
                Bloqueará estas fechas en todos tus vehículos
              </p>
            </label>
          </div>

          <!-- Error Message -->
          <div
            *ngIf="errorMessage()"
            class="p-3 bg-red-50 dark:bg-red-900/20 border border-red-200 dark:border-red-800 rounded-xl text-sm text-red-700 dark:text-red-400"
          >
            {{ errorMessage() }}
          </div>
        </div>

        <!-- Actions -->
        <div class="flex gap-3 mt-6">
          <button
            type="button"
            (click)="close()"
            class="flex-1 px-4 py-3 rounded-xl border-2 border-gray-200 dark:border-gray-600 text-gray-600 hover:bg-gray-100 dark:hover:bg-gray-700 transition-all font-medium"
          >
            Cancelar
          </button>
          <button
            type="button"
            (click)="submit()"
            [disabled]="!canSubmit() || loading()"
            [class.opacity-50]="!canSubmit() || loading()"
            [class.cursor-not-allowed]="!canSubmit() || loading()"
            class="flex-1 px-4 py-3 rounded-xl bg-sky-600 text-white hover:bg-sky-600/90 transition-all font-medium flex items-center justify-center gap-2"
          >
            <svg
              *ngIf="loading()"
              class="animate-spin h-5 w-5 text-white"
              xmlns="http://www.w3.org/2000/svg"
              fill="none"
              viewBox="0 0 24 24"
            >
              <circle
                class="opacity-25"
                cx="12"
                cy="12"
                r="10"
                stroke="currentColor"
                stroke-width="4"
              ></circle>
              <path
                class="opacity-75"
                fill="currentColor"
                d="M4 12a8 8 0 018-8V0C5.373 0 0 5.373 0 12h4zm2 5.291A7.962 7.962 0 014 12H0c0 3.042 1.135 5.824 3 7.938l3-2.647z"
              ></path>
            </svg>
            <span>{{ loading() ? 'Bloqueando...' : 'Bloquear Fechas' }}</span>
          </button>
        </div>
      </div>
    </div>
  `,
  styles: [
    `
      /* Flatpickr theme override for this modal */
      :host ::ng-deep .flatpickr-calendar {
        box-shadow: 0 10px 30px rgba(0, 0, 0, 0.2);
        border-radius: 12px;
      }

      :host ::ng-deep .flatpickr-day.selected {
        background: #0891b2 !important;
        border-color: #0891b2 !important;
      }
    `,
  ],
})
export class BlockDateModalComponent implements AfterViewInit, OnDestroy {
  // Inputs
  readonly isOpen = input.required<boolean>();
  readonly title = input<string>();
  readonly hasMultipleCars = input<boolean>(false);
  readonly blockedDates = input<string[]>([]); // YYYY-MM-DD array for disabled dates

  // Outputs
  readonly closeModal = output<void>();
  readonly blockDates = output<BlockDateRequest>();

  // ViewChild
  @ViewChild('dateInput') dateInput!: ElementRef<HTMLInputElement>;

  // State
  readonly loading = signal(false);
  readonly errorMessage = signal<string | null>(null);
  readonly dateRangeText = signal<string>('No se ha seleccionado ningún rango');

  selectedReason = '';
  notes = '';
  applyToAllCars = false;

  private flatpickrInstance: Instance | null = null;
  private selectedStartDate: Date | null = null;
  private selectedEndDate: Date | null = null;

  constructor() {
    // Reset form when modal opens
    effect(() => {
      if (this.isOpen()) {
        this.resetForm();
      }
    });
  }

  ngAfterViewInit(): void {
    this.initFlatpickr();
  }

  ngOnDestroy(): void {
    this.destroyFlatpickr();
  }

  private initFlatpickr(): void {
    if (!this.dateInput?.nativeElement) return;

    this.flatpickrInstance = flatpickr(this.dateInput.nativeElement, {
      mode: 'range',
      locale: Spanish,
      dateFormat: 'Y-m-d',
      minDate: 'today',
      disable: this.blockedDates().map((date) => date), // Disable already blocked dates
      onChange: (selectedDates) => {
        if (selectedDates.length === 2) {
          this.selectedStartDate = selectedDates[0];
          this.selectedEndDate = selectedDates[1];

          const days = Math.ceil(
            (this.selectedEndDate!.getTime() - this.selectedStartDate!.getTime()) /
              (1000 * 60 * 60 * 24),
          );

          this.dateRangeText.set(
            `${format(this.selectedStartDate!, 'dd/MM/yyyy')} - ${format(this.selectedEndDate!, 'dd/MM/yyyy')} (${days} días)`,
          );
          this.errorMessage.set(null);
        } else if (selectedDates.length === 1) {
          this.selectedStartDate = selectedDates[0];
          this.selectedEndDate = null;
          this.dateRangeText.set(`Selecciona la fecha final...`);
        } else {
          this.selectedStartDate = null;
          this.selectedEndDate = null;
          this.dateRangeText.set('No se ha seleccionado ningún rango');
        }
      },
    });
  }

  private destroyFlatpickr(): void {
    if (this.flatpickrInstance) {
      this.flatpickrInstance.destroy();
      this.flatpickrInstance = null;
    }
  }

  canSubmit(): boolean {
    return !!(
      this.selectedStartDate &&
      this.selectedEndDate &&
      this.selectedReason &&
      !this.loading() &&
      !this.errorMessage()
    );
  }

  submit(): void {
    if (!this.canSubmit()) {
      this.errorMessage.set('Por favor completa todos los campos requeridos');
      return;
    }

    const request: BlockDateRequest = {
      startDate: this.selectedStartDate!,
      endDate: this.selectedEndDate!,
      reason: this.selectedReason as BlockDateRequest['reason'],
      notes: this.notes || undefined,
      applyToAllCars: this.applyToAllCars,
    };

    this.blockDates.emit(request);
  }

  close(): void {
    this.closeModal.emit();
  }

  onBackdropClick(event: MouseEvent): void {
    if (event.target === event.currentTarget) {
      this.close();
    }
  }

  private resetForm(): void {
    this.selectedReason = '';
    this.notes = '';
    this.applyToAllCars = false;
    this.selectedStartDate = null;
    this.selectedEndDate = null;
    this.dateRangeText.set('No se ha seleccionado ningún rango');
    this.errorMessage.set(null);
    this.loading.set(false);

    // Reset flatpickr
    if (this.flatpickrInstance) {
      this.flatpickrInstance.clear();
    }
  }
}<|MERGE_RESOLUTION|>--- conflicted
+++ resolved
@@ -35,18 +35,18 @@
       (click)="onBackdropClick($event)"
     >
       <div
-        class="bg-white dark:bg-gray-700-pure rounded-2xl shadow-2xl max-w-md w-full p-6 transform transition-all"
+        class="bg-white dark:bg-slate-deep-pure rounded-2xl shadow-2xl max-w-md w-full p-6 transform transition-all"
         (click)="$event.stopPropagation()"
       >
         <!-- Header -->
         <div class="flex items-center justify-between mb-6">
-          <h2 class="text-xl font-bold text-gray-900 dark:text-beige-200">
+          <h2 class="text-xl font-bold text-smoke-black dark:text-pearl-light">
             {{ title() || 'Bloquear Fechas' }}
           </h2>
           <button
             type="button"
             (click)="close()"
-            class="text-gray-600 hover:text-gray-900 dark:hover:text-beige-200 transition-colors"
+            class="text-charcoal-medium hover:text-smoke-black dark:hover:text-pearl-light transition-colors"
             aria-label="Cerrar"
           >
             <svg class="w-6 h-6" fill="none" stroke="currentColor" viewBox="0 0 24 24">
@@ -64,7 +64,7 @@
         <div class="space-y-4">
           <!-- Date Range Picker -->
           <div>
-            <label class="block text-sm font-medium text-gray-900 dark:text-beige-200 mb-2">
+            <label class="block text-sm font-medium text-smoke-black dark:text-pearl-light mb-2">
               Rango de Fechas *
             </label>
             <input
@@ -72,21 +72,21 @@
               type="text"
               placeholder="Seleccionar fechas"
               readonly
-              class="w-full px-4 py-3 rounded-xl border-2 border-gray-200 dark:border-gray-600 bg-white dark:bg-gray-700 focus:border-sky-600 focus:ring-2 focus:ring-sky-600/20 transition-all cursor-pointer"
+              class="w-full px-4 py-3 rounded-xl border-2 border-pearl-gray dark:border-gray-600 bg-white dark:bg-slate-deep focus:border-accent-petrol focus:ring-2 focus:ring-accent-petrol/20 transition-all cursor-pointer"
             />
-            <p class="text-xs text-gray-600 dark:text-beige-200 mt-1">
+            <p class="text-xs text-charcoal-medium dark:text-pearl-light mt-1">
               {{ dateRangeText() }}
             </p>
           </div>
 
           <!-- Reason Selector -->
           <div>
-            <label class="block text-sm font-medium text-gray-900 dark:text-beige-200 mb-2">
+            <label class="block text-sm font-medium text-smoke-black dark:text-pearl-light mb-2">
               Motivo *
             </label>
             <select
               [(ngModel)]="selectedReason"
-              class="w-full px-4 py-3 rounded-xl border-2 border-gray-200 dark:border-gray-600 bg-white dark:bg-gray-700 focus:border-sky-600 focus:ring-2 focus:ring-sky-600/20 transition-all"
+              class="w-full px-4 py-3 rounded-xl border-2 border-pearl-gray dark:border-gray-600 bg-white dark:bg-slate-deep focus:border-accent-petrol focus:ring-2 focus:ring-accent-petrol/20 transition-all"
             >
               <option value="">-- Seleccionar motivo --</option>
               <option value="maintenance">🔧 Mantenimiento</option>
@@ -98,14 +98,14 @@
 
           <!-- Notes (Optional) -->
           <div>
-            <label class="block text-sm font-medium text-gray-900 dark:text-beige-200 mb-2">
+            <label class="block text-sm font-medium text-smoke-black dark:text-pearl-light mb-2">
               Notas (opcional)
             </label>
             <textarea
               [(ngModel)]="notes"
               rows="3"
               placeholder="Ej: Cambio de aceite programado, revisión técnica, etc."
-              class="w-full px-4 py-3 rounded-xl border-2 border-gray-200 dark:border-gray-600 bg-white dark:bg-gray-700 focus:border-sky-600 focus:ring-2 focus:ring-sky-600/20 transition-all resize-none"
+              class="w-full px-4 py-3 rounded-xl border-2 border-pearl-gray dark:border-gray-600 bg-white dark:bg-slate-deep focus:border-accent-petrol focus:ring-2 focus:ring-accent-petrol/20 transition-all resize-none"
             ></textarea>
           </div>
 
@@ -118,18 +118,14 @@
               type="checkbox"
               id="applyToAll"
               [(ngModel)]="applyToAllCars"
-              class="mt-1 w-4 h-4 text-sky-600 border-gray-200 rounded focus:ring-sky-600"
+              class="mt-1 w-4 h-4 text-accent-petrol border-pearl-gray rounded focus:ring-accent-petrol"
             />
-<<<<<<< HEAD
-            <label for="applyToAll" class="flex-1 text-sm text-gray-900 dark:text-beige-200 cursor-pointer">
-=======
             <label
               for="applyToAll"
               class="flex-1 text-sm text-smoke-black dark:text-pearl-light cursor-pointer"
             >
->>>>>>> c9e3b35f
               <span class="font-semibold">Aplicar a todos mis autos</span>
-              <p class="text-xs text-gray-600 dark:text-gray-400 mt-0.5">
+              <p class="text-xs text-charcoal-medium dark:text-gray-400 mt-0.5">
                 Bloqueará estas fechas en todos tus vehículos
               </p>
             </label>
@@ -149,7 +145,7 @@
           <button
             type="button"
             (click)="close()"
-            class="flex-1 px-4 py-3 rounded-xl border-2 border-gray-200 dark:border-gray-600 text-gray-600 hover:bg-gray-100 dark:hover:bg-gray-700 transition-all font-medium"
+            class="flex-1 px-4 py-3 rounded-xl border-2 border-pearl-gray dark:border-gray-600 text-charcoal-medium hover:bg-gray-100 dark:hover:bg-slate-deep transition-all font-medium"
           >
             Cancelar
           </button>
@@ -159,7 +155,7 @@
             [disabled]="!canSubmit() || loading()"
             [class.opacity-50]="!canSubmit() || loading()"
             [class.cursor-not-allowed]="!canSubmit() || loading()"
-            class="flex-1 px-4 py-3 rounded-xl bg-sky-600 text-white hover:bg-sky-600/90 transition-all font-medium flex items-center justify-center gap-2"
+            class="flex-1 px-4 py-3 rounded-xl bg-accent-petrol text-white hover:bg-accent-petrol/90 transition-all font-medium flex items-center justify-center gap-2"
           >
             <svg
               *ngIf="loading()"
