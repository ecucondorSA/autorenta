import { Component, computed, inject, OnInit } from '@angular/core';
import { CommonModule } from '@angular/common';
import { IonicModule, ModalController } from '@ionic/angular';
import { DriverProfileService } from '../../../core/services/driver-profile.service';
import { ClassBenefitsModalComponent } from '../class-benefits-modal/class-benefits-modal.component';

/**
 * DriverProfileCardComponent
 *
 * Tarjeta que muestra el perfil de riesgo del conductor.
 *
 * MUESTRA:
 * - Clase actual (0-10) con badge visual
 * - Score telemático (0-100)
 * - Beneficios (descuentos) o recargos
 * - Historial de siniestros
 * - Progreso hacia mejor clase
 *
 * DISEÑO:
 * - Badge de clase con color según riesgo
 * - Barra de progreso para score telemático
 * - Iconos visuales (🏆, ⭐, ⚠️, 🔴)
 * - Información detallada expandible
 */

@Component({
  selector: 'app-driver-profile-card',
  standalone: true,
  imports: [CommonModule, IonicModule],
  template: `
    <ion-card>
      <ion-card-header>
        <ion-card-title>
          <ion-icon name="person-circle-outline"></ion-icon>
          Perfil de Conductor
        </ion-card-title>
      </ion-card-header>

      <ion-card-content>
        <!-- Loading State -->
        <div *ngIf="driverProfileService.loading()" class="loading-container">
          <ion-spinner name="crescent"></ion-spinner>
          <p>Cargando perfil...</p>
        </div>

        <!-- Error State -->
        <div *ngIf="driverProfileService.error()" class="error-container">
          <ion-icon name="alert-circle-outline" color="danger"></ion-icon>
          <p>{{ driverProfileService.error() }}</p>
        </div>

        <!-- Profile Loaded -->
        <div *ngIf="!driverProfileService.loading() && !driverProfileService.error() && profile()">
          <!-- Class Badge -->
          <div class="class-section">
            <div class="class-badge-container">
              <ion-badge [color]="classBadge().color" class="class-badge">
                <span class="class-icon">{{ classBadge().icon }}</span>
                <span class="class-label">Clase {{ driverClass() }}</span>
              </ion-badge>
            </div>
            <p class="class-description">{{ classDescription() }}</p>
          </div>

          <!-- Score Section -->
          <div class="score-section">
            <div class="score-header">
              <span class="score-label">Score Telemático</span>
              <span class="score-value" [style.color]="scoreColor()">
                {{ driverScore() }}/100
              </span>
            </div>
            <ion-progress-bar
              [value]="driverScore() / 100"
              [color]="scoreBarColor()"
            ></ion-progress-bar>
            <p class="score-message">{{ scoreMessage() }}</p>
          </div>

          <!-- Benefits Section -->
          <div class="benefits-section">
            <h3>Beneficios Actuales</h3>

            <!-- Fee Discount/Surcharge -->
            <div class="benefit-item">
              <ion-icon
                [name]="hasDiscount() ? 'trending-down-outline' : 'trending-up-outline'"
                [color]="hasDiscount() ? 'success' : 'danger'"
              ></ion-icon>
              <div class="benefit-content">
                <span class="benefit-label">Tarifa de Servicio</span>
                <span
                  class="benefit-value"
                  [class.discount]="hasDiscount()"
                  [class.surcharge]="hasSurcharge()"
                >
                  {{ feeDiscountPct() > 0 ? '-' : '+' }}{{ Math.abs(feeDiscountPct()) }}%
                </span>
              </div>
            </div>

            <!-- Guarantee Discount/Surcharge -->
            <div class="benefit-item">
              <ion-icon
                [name]="hasDiscount() ? 'shield-checkmark-outline' : 'shield-outline'"
                [color]="hasDiscount() ? 'success' : 'danger'"
              ></ion-icon>
              <div class="benefit-content">
                <span class="benefit-label">Garantía</span>
                <span
                  class="benefit-value"
                  [class.discount]="hasDiscount()"
                  [class.surcharge]="hasSurcharge()"
                >
                  {{ guaranteeDiscountPct() > 0 ? '-' : '+' }}{{ Math.abs(guaranteeDiscountPct()) }}%
                </span>
              </div>
            </div>
          </div>

          <!-- Claims History -->
          <div class="claims-section" *ngIf="profile()">
            <h3>Historial de Siniestros</h3>
            <div class="claims-stats">
              <div class="claim-stat">
                <span class="claim-label">Total</span>
                <span class="claim-value">{{ profile()!.total_claims }}</span>
              </div>
              <div class="claim-stat">
                <span class="claim-label">Con Responsabilidad</span>
                <span class="claim-value">{{ profile()!.claims_with_fault }}</span>
              </div>
              <div class="claim-stat">
                <span class="claim-label">Años Buenos</span>
                <span class="claim-value">{{ profile()!.good_years }}</span>
              </div>
            </div>

            <p class="last-claim" *ngIf="profile()!.last_claim_at">
              <ion-icon name="time-outline"></ion-icon>
              Último siniestro: {{ formatDate(profile()!.last_claim_at) }}
            </p>
          </div>

          <!-- Progress to Next Class -->
          <div class="progress-section" *ngIf="progress().canImprove">
            <h3>Progreso hacia Clase {{ progress().nextClass }}</h3>
            <p class="progress-message">
              <ion-icon name="trophy-outline" color="primary"></ion-icon>
              Necesitas {{ progress().yearsNeeded }} año{{ progress().yearsNeeded > 1 ? 's' : '' }}
              sin siniestros con responsabilidad para mejorar tu clase.
            </p>
          </div>

          <!-- Maximum Class Reached -->
          <div class="progress-section" *ngIf="!progress().canImprove && driverClass() === 0">
            <p class="max-class-message">
              <ion-icon name="star-outline" color="success"></ion-icon>
              ¡Felicitaciones! Alcanzaste la clase máxima (0).
            </p>
          </div>

          <!-- View Details Button -->
          <ion-button expand="block" fill="outline" (click)="onViewDetails()">
            <ion-icon slot="start" name="information-circle-outline"></ion-icon>
            Ver Detalles del Sistema
          </ion-button>
        </div>

        <!-- No Profile Yet -->
        <div *ngIf="!driverProfileService.loading() && !profile()" class="no-profile">
          <ion-icon name="person-add-outline" color="medium"></ion-icon>
          <p>No tienes perfil de conductor aún.</p>
          <ion-button (click)="onInitializeProfile()">
            Inicializar Perfil
          </ion-button>
        </div>
      </ion-card-content>
    </ion-card>
  `,
  styles: [
    `
      ion-card {
        margin: 16px;
        box-shadow: 0 2px 8px rgba(0, 0, 0, 0.1);
      }

      ion-card-header {
        border-bottom: 1px solid var(--ion-color-light);
      }

      ion-card-title {
        display: flex;
        align-items: center;
        gap: 8px;
        font-size: 1.2rem;
        font-weight: 600;
      }

      /* Loading and Error States */
      .loading-container,
      .error-container,
      .no-profile {
        display: flex;
        flex-direction: column;
        align-items: center;
        justify-content: center;
        padding: 32px;
        text-align: center;
      }

      .loading-container ion-spinner {
        margin-bottom: 16px;
      }

      .error-container ion-icon,
      .no-profile ion-icon {
        font-size: 48px;
        margin-bottom: 16px;
      }

      /* Class Section */
      .class-section {
        margin-bottom: 24px;
        text-align: center;
      }

      .class-badge-container {
        display: flex;
        justify-content: center;
        margin-bottom: 12px;
      }

      .class-badge {
        font-size: 1.1rem;
        padding: 12px 24px;
        display: flex;
        align-items: center;
        gap: 8px;
      }

      .class-icon {
        font-size: 1.3rem;
      }

      .class-label {
        font-weight: 600;
      }

      .class-description {
        color: var(--ion-color-medium);
        font-size: 0.95rem;
        margin: 0;
      }

      /* Score Section */
      .score-section {
        margin-bottom: 24px;
        padding: 16px;
        background: var(--ion-color-light);
        border-radius: 8px;
      }

      .score-header {
        display: flex;
        justify-content: space-between;
        align-items: center;
        margin-bottom: 8px;
      }

      .score-label {
        font-weight: 600;
        color: var(--ion-color-dark);
      }

      .score-value {
        font-size: 1.2rem;
        font-weight: 700;
      }

      ion-progress-bar {
        height: 8px;
        border-radius: 4px;
        margin-bottom: 8px;
      }

      .score-message {
        font-size: 0.9rem;
        color: var(--ion-color-medium);
        margin: 0;
        text-align: center;
      }

      /* Benefits Section */
      .benefits-section {
        margin-bottom: 24px;
      }

      .benefits-section h3 {
        font-size: 1rem;
        font-weight: 600;
        margin-bottom: 12px;
        color: var(--ion-color-dark);
      }

      .benefit-item {
        display: flex;
        align-items: center;
        gap: 12px;
        padding: 12px;
        background: var(--ion-color-light);
        border-radius: 8px;
        margin-bottom: 8px;
      }

      .benefit-item ion-icon {
        font-size: 24px;
      }

      .benefit-content {
        flex: 1;
        display: flex;
        justify-content: space-between;
        align-items: center;
      }

      .benefit-label {
        font-size: 0.95rem;
        color: var(--ion-color-dark);
      }

      .benefit-value {
        font-size: 1.1rem;
        font-weight: 700;
      }

      .benefit-value.discount {
        color: var(--ion-color-success);
      }

      .benefit-value.surcharge {
        color: var(--ion-color-danger);
      }

      /* Claims Section */
      .claims-section {
        margin-bottom: 24px;
      }

      .claims-section h3 {
        font-size: 1rem;
        font-weight: 600;
        margin-bottom: 12px;
        color: var(--ion-color-dark);
      }

      .claims-stats {
        display: grid;
        grid-template-columns: repeat(3, 1fr);
        gap: 12px;
        margin-bottom: 12px;
      }

      .claim-stat {
        display: flex;
        flex-direction: column;
        align-items: center;
        padding: 12px;
        background: var(--ion-color-light);
        border-radius: 8px;
      }

      .claim-label {
        font-size: 0.85rem;
        color: var(--ion-color-medium);
        text-align: center;
        margin-bottom: 4px;
      }

      .claim-value {
        font-size: 1.3rem;
        font-weight: 700;
        color: var(--ion-color-dark);
      }

      .last-claim {
        display: flex;
        align-items: center;
        gap: 8px;
        font-size: 0.9rem;
        color: var(--ion-color-medium);
        margin: 0;
      }

      /* Progress Section */
      .progress-section {
        margin-bottom: 16px;
      }

      .progress-section h3 {
        font-size: 1rem;
        font-weight: 600;
        margin-bottom: 8px;
        color: var(--ion-color-dark);
      }

      .progress-message {
        display: flex;
        align-items: center;
        gap: 8px;
        padding: 12px;
        background: var(--ion-color-primary-tint);
        border-radius: 8px;
        font-size: 0.95rem;
        margin: 0;
      }

      .max-class-message {
        display: flex;
        align-items: center;
        gap: 8px;
        padding: 12px;
        background: var(--ion-color-success-tint);
        border-radius: 8px;
        font-size: 0.95rem;
        margin: 0;
        color: var(--ion-color-success-shade);
      }

      ion-button {
        margin-top: 16px;
      }
    `,
  ],
})
export class DriverProfileCardComponent implements OnInit {
  private readonly modalController = inject(ModalController);
  readonly driverProfileService = inject(DriverProfileService);
  private readonly modalController = inject(ModalController);

  // Expose Math for template
  readonly Math = Math;

  // Computed signals from service
  readonly profile = computed(() => this.driverProfileService.profile());
  readonly driverClass = computed(() => this.driverProfileService.driverClass());
  readonly driverScore = computed(() => this.driverProfileService.driverScore());
  readonly hasDiscount = computed(() => this.driverProfileService.hasDiscount());
  readonly hasSurcharge = computed(() => this.driverProfileService.hasSurcharge());
  readonly feeDiscountPct = computed(() => this.driverProfileService.feeDiscountPct());
  readonly guaranteeDiscountPct = computed(() => this.driverProfileService.guaranteeDiscountPct());
  readonly classDescription = computed(() => this.driverProfileService.getClassDescription());
  readonly classBadge = computed(() => this.driverProfileService.getClassBadge());

  // Progress
  readonly progress = computed(() => this.driverProfileService.getProgressToNextClass());

  // Score helpers
  readonly scoreColor = computed(() => {
    const color = this.driverProfileService.getScoreColor();
    return `var(--ion-color-${color})`;
  });

  readonly scoreBarColor = computed(() => {
    return this.driverProfileService.getScoreColor();
  });

  readonly scoreMessage = computed(() => {
    return this.driverProfileService.getScoreMessage();
  });

  async ngOnInit(): Promise<void> {
    await this.loadProfile();
  }

  async loadProfile(): Promise<void> {
    await this.driverProfileService.loadProfile();
  }

  async onInitializeProfile(): Promise<void> {
    try {
      await this.driverProfileService.initializeProfile();
    } catch (_error) {
      console.error('[DriverProfileCard] Error al inicializar perfil:', _error);
    }
  }

  async onViewDetails(): Promise<void> {
<<<<<<< HEAD
    const modal = await this.modalController.create({
      component: ClassBenefitsModalComponent,
    });

    await modal.present();
=======
    try {
      const modal = await this.modalController.create({
        component: ClassBenefitsModalComponent,
        componentProps: {
          currentClass: this.driverClass(),
        },
      });
      await modal.present();
    } catch (error) {
      console.error('[DriverProfileCard] Error al abrir modal de beneficios:', error);
    }
>>>>>>> 35697af9
  }

  formatDate(dateString: string | null | undefined): string {
    if (!dateString) return '';
    const date = new Date(dateString);
    return date.toLocaleDateString('es-AR', {
      day: 'numeric',
      month: 'long',
      year: 'numeric',
    });
  }
}<|MERGE_RESOLUTION|>--- conflicted
+++ resolved
@@ -434,7 +434,6 @@
   ],
 })
 export class DriverProfileCardComponent implements OnInit {
-  private readonly modalController = inject(ModalController);
   readonly driverProfileService = inject(DriverProfileService);
   private readonly modalController = inject(ModalController);
 
@@ -486,13 +485,6 @@
   }
 
   async onViewDetails(): Promise<void> {
-<<<<<<< HEAD
-    const modal = await this.modalController.create({
-      component: ClassBenefitsModalComponent,
-    });
-
-    await modal.present();
-=======
     try {
       const modal = await this.modalController.create({
         component: ClassBenefitsModalComponent,
@@ -504,7 +496,6 @@
     } catch (error) {
       console.error('[DriverProfileCard] Error al abrir modal de beneficios:', error);
     }
->>>>>>> 35697af9
   }
 
   formatDate(dateString: string | null | undefined): string {
