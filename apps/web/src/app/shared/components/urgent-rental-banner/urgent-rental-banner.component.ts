--- conflicted
+++ resolved
@@ -14,12 +14,12 @@
   template: `
     <div
       *ngIf="expressMode() && availability()"
-      class="bg-gradient-to-r from-sky-600/10 via-beige-400/10 to-sky-600/10 border-2 border-sky-600/30 rounded-xl p-4 mb-4 animate-pulse-subtle"
+      class="bg-gradient-to-r from-accent-petrol/10 via-accent-warm/10 to-accent-petrol/10 border-2 border-accent-petrol/30 rounded-xl p-4 mb-4 animate-pulse-subtle"
     >
       <div class="flex items-center justify-between mb-3">
         <div class="flex items-center gap-2">
           <svg
-            class="w-6 h-6 text-sky-600 animate-spin"
+            class="w-6 h-6 text-accent-petrol animate-spin"
             fill="none"
             stroke="currentColor"
             viewBox="0 0 24 24"
@@ -31,22 +31,17 @@
               d="M13 10V3L4 14h7v7l9-11h-7z"
             />
           </svg>
-          <h4 class="font-bold text-sky-600 text-lg">🚀 Modo Express</h4>
+          <h4 class="font-bold text-accent-petrol text-lg">🚀 Modo Express</h4>
         </div>
         <div class="text-right">
-<<<<<<< HEAD
-          <div class="text-2xl font-bold text-sky-600">
-            {{ quote()?.hourlyRate ? (quote()!.hourlyRate | currency:'ARS':'symbol':'1.0-0') : '...' }}
-=======
           <div class="text-2xl font-bold text-accent-petrol">
             {{
               quote()?.hourlyRate
                 ? (quote()!.hourlyRate | currency: 'ARS' : 'symbol' : '1.0-0')
                 : '...'
             }}
->>>>>>> c9e3b35f
           </div>
-          <div class="text-xs text-gray-600 dark:text-beige-200">/hora</div>
+          <div class="text-xs text-charcoal-medium dark:text-pearl-light">/hora</div>
         </div>
       </div>
 
@@ -54,7 +49,7 @@
       <div *ngIf="availability()?.available" class="flex items-center gap-4 text-sm mb-3">
         <span
           *ngIf="availability()!.distance"
-          class="flex items-center gap-1.5 text-sky-600 font-semibold"
+          class="flex items-center gap-1.5 text-accent-petrol font-semibold"
         >
           <svg class="w-4 h-4" fill="currentColor" viewBox="0 0 20 20">
             <path
@@ -67,7 +62,7 @@
         </span>
         <span
           *ngIf="availability()!.eta"
-          class="flex items-center gap-1.5 text-beige-400 font-semibold"
+          class="flex items-center gap-1.5 text-accent-warm font-semibold"
         >
           <svg class="w-4 h-4" fill="currentColor" viewBox="0 0 20 20">
             <path
@@ -103,14 +98,10 @@
       </div>
 
       <!-- Loading state -->
-<<<<<<< HEAD
-      <div *ngIf="loading()" class="flex items-center gap-2 text-sm text-gray-600 dark:text-beige-200">
-=======
       <div
         *ngIf="loading()"
         class="flex items-center gap-2 text-sm text-charcoal-medium dark:text-pearl-light"
       >
->>>>>>> c9e3b35f
         <svg class="animate-spin h-4 w-4" fill="none" viewBox="0 0 24 24">
           <circle
             class="opacity-25"
