--- conflicted
+++ resolved
@@ -79,12 +79,8 @@
   @Input() customText?: string;
   @Input() customUrl?: string;
   @Input() label = 'Compartir';
-<<<<<<< HEAD
-  @Input() buttonClass = 'inline-flex items-center gap-2 px-4 py-2 rounded-lg bg-sky-600 text-white hover:bg-sky-700 transition-colors';
-=======
   @Input() buttonClass =
     'inline-flex items-center gap-2 px-4 py-2 rounded-lg bg-blue-600 text-white hover:bg-blue-700 transition-colors';
->>>>>>> c9e3b35f
   @Input() ariaLabel = 'Compartir';
 
   private readonly shareService = inject(ShareService);
