<div class="bg-white dark:bg-gray-700 rounded-lg shadow-md p-6" [class.p-4]="compact">
  <!-- Header -->
  <div class="mb-6">
    <div class="flex items-center mb-2">
<<<<<<< HEAD
      <svg class="w-6 h-6 mr-2 text-sky-600" fill="currentColor" viewBox="0 0 20 20">
        <path fill-rule="evenodd" d="M2.166 4.999A11.954 11.954 0 0010 1.944 11.954 11.954 0 0017.834 5c.11.65.166 1.32.166 2.001 0 5.225-3.34 9.67-8 11.317C5.34 16.67 2 12.225 2 7c0-.682.057-1.35.166-2.001zm11.541 3.708a1 1 0 00-1.414-1.414L9 10.586 7.707 9.293a1 1 0 00-1.414 1.414l2 2a1 1 0 001.414 0l4-4z" clip-rule="evenodd"></path>
=======
      <svg class="w-6 h-6 mr-2 text-purple-600" fill="currentColor" viewBox="0 0 20 20">
        <path
          fill-rule="evenodd"
          d="M2.166 4.999A11.954 11.954 0 0010 1.944 11.954 11.954 0 0017.834 5c.11.65.166 1.32.166 2.001 0 5.225-3.34 9.67-8 11.317C5.34 16.67 2 12.225 2 7c0-.682.057-1.35.166-2.001zm11.541 3.708a1 1 0 00-1.414-1.414L9 10.586 7.707 9.293a1 1 0 00-1.414 1.414l2 2a1 1 0 001.414 0l4-4z"
          clip-rule="evenodd"
        ></path>
>>>>>>> c9e3b35f
      </svg>
      <h3 class="text-xl font-semibold text-gray-900" [class.text-lg]="compact">
        Protector de Bonus
      </h3>
    </div>
    <p class="text-sm text-gray-600 dark:text-gray-300">
      Protege tu clase de conductor de reclamos inesperados
    </p>
  </div>

  <!-- Active Protector Notice -->
  <div *ngIf="hasActiveProtector()" class="bg-green-50 border border-green-200 rounded-lg p-4 mb-6">
    <div class="flex items-start">
      <svg
        class="w-6 h-6 text-green-600 mr-3 flex-shrink-0"
        fill="currentColor"
        viewBox="0 0 20 20"
      >
        <path
          fill-rule="evenodd"
          d="M10 18a8 8 0 100-16 8 8 0 000 16zm3.707-9.293a1 1 0 00-1.414-1.414L9 10.586 7.707 9.293a1 1 0 00-1.414 1.414l2 2a1 1 0 001.414 0l4-4z"
          clip-rule="evenodd"
        ></path>
      </svg>
      <div>
        <p class="text-sm font-medium text-green-800">Ya tienes un protector activo</p>
        <p class="text-xs text-green-700 mt-1">
          No puedes comprar otro protector hasta que el actual expire o se use.
        </p>
      </div>
    </div>
  </div>

  <!-- Purchase Options -->
  <div *ngIf="!hasActiveProtector() && !compact">
    <!-- Level Selection -->
    <div class="grid grid-cols-1 md:grid-cols-3 gap-4 mb-6">
      <div
        *ngFor="let level of protectionLevels"
        (click)="selectLevel(level.level)"
        [class.ring-2]="selectedLevel === level.level"
        [class.ring-purple-500]="selectedLevel === level.level"
        [class.bg-sky-50]="selectedLevel === level.level"
        class="relative border rounded-lg p-4 cursor-pointer hover:shadow-md transition-all"
      >
        <!-- Popular Badge -->
<<<<<<< HEAD
        <div *ngIf="level.popular" class="absolute -top-2 -right-2 bg-sky-600 text-white text-xs font-bold px-2 py-1 rounded-full">
=======
        <div
          *ngIf="level.popular"
          class="absolute -top-2 -right-2 bg-purple-600 text-white text-xs font-bold px-2 py-1 rounded-full"
        >
>>>>>>> c9e3b35f
          Popular
        </div>

        <!-- Radio Button -->
        <div class="flex items-start mb-3">
          <input
            type="radio"
            [checked]="selectedLevel === level.level"
            [value]="level.level"
            name="protectionLevel"
            class="mt-1 text-sky-600 focus:ring-purple-500"
          />
          <div class="ml-3">
            <p class="text-sm font-semibold text-gray-900">{{ level.name }}</p>
            <p class="text-xs text-gray-600 dark:text-gray-300">Nivel {{ level.level }}</p>
          </div>
        </div>

        <!-- Price -->
        <div class="mb-3">
          <p class="text-2xl font-bold text-sky-600">
            {{ formatPrice(level.priceCents) }}
          </p>
        </div>

        <!-- Features -->
        <ul class="space-y-2">
          <li class="flex items-start text-xs text-gray-700">
            <svg
              class="w-4 h-4 text-green-500 mr-2 flex-shrink-0 mt-0.5"
              fill="currentColor"
              viewBox="0 0 20 20"
            >
              <path
                fill-rule="evenodd"
                d="M16.707 5.293a1 1 0 010 1.414l-8 8a1 1 0 01-1.414 0l-4-4a1 1 0 011.414-1.414L8 12.586l7.293-7.293a1 1 0 011.414 0z"
                clip-rule="evenodd"
              ></path>
            </svg>
            Protege {{ level.maxProtectedClaims }}
            {{ level.maxProtectedClaims === 1 ? 'reclamo' : 'reclamos' }}
          </li>
          <li class="flex items-start text-xs text-gray-700">
            <svg
              class="w-4 h-4 text-green-500 mr-2 flex-shrink-0 mt-0.5"
              fill="currentColor"
              viewBox="0 0 20 20"
            >
              <path
                fill-rule="evenodd"
                d="M16.707 5.293a1 1 0 010 1.414l-8 8a1 1 0 01-1.414 0l-4-4a1 1 0 011.414-1.414L8 12.586l7.293-7.293a1 1 0 011.414 0z"
                clip-rule="evenodd"
              ></path>
            </svg>
            Válido por 6 meses
          </li>
          <li class="flex items-start text-xs text-gray-700">
            <svg
              class="w-4 h-4 text-green-500 mr-2 flex-shrink-0 mt-0.5"
              fill="currentColor"
              viewBox="0 0 20 20"
            >
              <path
                fill-rule="evenodd"
                d="M16.707 5.293a1 1 0 010 1.414l-8 8a1 1 0 01-1.414 0l-4-4a1 1 0 011.414-1.414L8 12.586l7.293-7.293a1 1 0 011.414 0z"
                clip-rule="evenodd"
              ></path>
            </svg>
            Evita subir de clase
          </li>
        </ul>
      </div>
    </div>

    <!-- Balance Info -->
    <div
      class="bg-gray-50 dark:bg-gray-800 border border-gray-200 dark:border-gray-700 rounded-lg p-4 mb-4"
    >
      <div class="flex items-center justify-between">
        <div>
          <p class="text-sm text-gray-600 dark:text-gray-300">Tu saldo disponible</p>
          <p class="text-lg font-semibold text-gray-900">
            {{ formatPrice(availableBalance() * 100) }}
          </p>
        </div>
        <div
          *ngIf="getSelectedLevel() && !canAfford(getSelectedLevel()!.priceCents)"
          class="text-right"
        >
          <p class="text-sm font-medium text-red-600">Saldo insuficiente</p>
          <a href="/wallet" class="text-xs text-sky-600 hover:text-sky-700 underline">
            Depositar fondos
          </a>
        </div>
        <div
          *ngIf="getSelectedLevel() && canAfford(getSelectedLevel()!.priceCents)"
          class="text-right"
        >
          <p class="text-sm font-medium text-green-600">✓ Saldo suficiente</p>
        </div>
      </div>
    </div>

    <!-- Purchase Button -->
    <button
      *ngIf="getSelectedLevel()"
      (click)="onPurchase()"
      [disabled]="purchasing || !canAfford(getSelectedLevel()!.priceCents)"
      [class.opacity-50]="purchasing || !canAfford(getSelectedLevel()!.priceCents)"
      [class.cursor-not-allowed]="purchasing || !canAfford(getSelectedLevel()!.priceCents)"
      class="w-full bg-sky-600 hover:bg-sky-700 text-white font-semibold py-3 px-6 rounded-lg transition-colors flex items-center justify-center"
    >
      <svg *ngIf="purchasing" class="animate-spin h-5 w-5 mr-2" fill="none" viewBox="0 0 24 24">
        <circle
          class="opacity-25"
          cx="12"
          cy="12"
          r="10"
          stroke="currentColor"
          stroke-width="4"
        ></circle>
        <path
          class="opacity-75"
          fill="currentColor"
          d="M4 12a8 8 0 018-8V0C5.373 0 0 5.373 0 12h4zm2 5.291A7.962 7.962 0 014 12H0c0 3.042 1.135 5.824 3 7.938l3-2.647z"
        ></path>
      </svg>
      <span *ngIf="!purchasing">
        Comprar {{ getSelectedLevel()?.name }} - {{ formatPrice(getSelectedLevel()!.priceCents) }}
      </span>
      <span *ngIf="purchasing">Procesando...</span>
    </button>

    <!-- Purchase Message -->
    <div
      *ngIf="purchaseMessage"
      class="mt-4 p-4 rounded-lg"
      [class.bg-green-50]="purchaseMessage.includes('exitosamente')"
      [class.border-green-200]="purchaseMessage.includes('exitosamente')"
      [class.bg-red-50]="!purchaseMessage.includes('exitosamente')"
      [class.border-red-200]="!purchaseMessage.includes('exitosamente')"
      class="border"
    >
      <p
        class="text-sm"
        [class.text-green-800]="purchaseMessage.includes('exitosamente')"
        [class.text-red-800]="!purchaseMessage.includes('exitosamente')"
      >
        {{ purchaseMessage }}
      </p>
    </div>

    <!-- How It Works -->
    <div class="mt-6 pt-6 border-t border-gray-200 dark:border-gray-700">
      <h4 class="text-sm font-semibold text-gray-900 mb-3">¿Cómo funciona?</h4>
      <ul class="space-y-2">
        <li class="flex items-start text-sm text-gray-700">
<<<<<<< HEAD
          <svg class="w-5 h-5 text-sky-600 mr-2 flex-shrink-0 mt-0.5" fill="currentColor" viewBox="0 0 20 20">
            <path fill-rule="evenodd" d="M18 10a8 8 0 11-16 0 8 8 0 0116 0zm-7-4a1 1 0 11-2 0 1 1 0 012 0zM9 9a1 1 0 000 2v3a1 1 0 001 1h1a1 1 0 100-2v-3a1 1 0 00-1-1H9z" clip-rule="evenodd"></path>
=======
          <svg
            class="w-5 h-5 text-purple-600 mr-2 flex-shrink-0 mt-0.5"
            fill="currentColor"
            viewBox="0 0 20 20"
          >
            <path
              fill-rule="evenodd"
              d="M18 10a8 8 0 11-16 0 8 8 0 0116 0zm-7-4a1 1 0 11-2 0 1 1 0 012 0zM9 9a1 1 0 000 2v3a1 1 0 001 1h1a1 1 0 100-2v-3a1 1 0 00-1-1H9z"
              clip-rule="evenodd"
            ></path>
>>>>>>> c9e3b35f
          </svg>
          <span>Si tienes un reclamo, el protector lo absorbe sin afectar tu clase</span>
        </li>
        <li class="flex items-start text-sm text-gray-700">
<<<<<<< HEAD
          <svg class="w-5 h-5 text-sky-600 mr-2 flex-shrink-0 mt-0.5" fill="currentColor" viewBox="0 0 20 20">
            <path fill-rule="evenodd" d="M18 10a8 8 0 11-16 0 8 8 0 0116 0zm-7-4a1 1 0 11-2 0 1 1 0 012 0zM9 9a1 1 0 000 2v3a1 1 0 001 1h1a1 1 0 100-2v-3a1 1 0 00-1-1H9z" clip-rule="evenodd"></path>
=======
          <svg
            class="w-5 h-5 text-purple-600 mr-2 flex-shrink-0 mt-0.5"
            fill="currentColor"
            viewBox="0 0 20 20"
          >
            <path
              fill-rule="evenodd"
              d="M18 10a8 8 0 11-16 0 8 8 0 0116 0zm-7-4a1 1 0 11-2 0 1 1 0 012 0zM9 9a1 1 0 000 2v3a1 1 0 001 1h1a1 1 0 100-2v-3a1 1 0 00-1-1H9z"
              clip-rule="evenodd"
            ></path>
>>>>>>> c9e3b35f
          </svg>
          <span>Cada protector tiene un número limitado de usos</span>
        </li>
        <li class="flex items-start text-sm text-gray-700">
<<<<<<< HEAD
          <svg class="w-5 h-5 text-sky-600 mr-2 flex-shrink-0 mt-0.5" fill="currentColor" viewBox="0 0 20 20">
            <path fill-rule="evenodd" d="M18 10a8 8 0 11-16 0 8 8 0 0116 0zm-7-4a1 1 0 11-2 0 1 1 0 012 0zM9 9a1 1 0 000 2v3a1 1 0 001 1h1a1 1 0 100-2v-3a1 1 0 00-1-1H9z" clip-rule="evenodd"></path>
=======
          <svg
            class="w-5 h-5 text-purple-600 mr-2 flex-shrink-0 mt-0.5"
            fill="currentColor"
            viewBox="0 0 20 20"
          >
            <path
              fill-rule="evenodd"
              d="M18 10a8 8 0 11-16 0 8 8 0 0116 0zm-7-4a1 1 0 11-2 0 1 1 0 012 0zM9 9a1 1 0 000 2v3a1 1 0 001 1h1a1 1 0 100-2v-3a1 1 0 00-1-1H9z"
              clip-rule="evenodd"
            ></path>
>>>>>>> c9e3b35f
          </svg>
          <span>Expira en 6 meses o cuando se agoten los usos</span>
        </li>
      </ul>
    </div>
  </div>

  <!-- Compact View -->
  <div *ngIf="!hasActiveProtector() && compact" class="text-center">
    <p class="text-sm text-gray-700 mb-3">
      Protege tu clase de {{ protectionLevels[selectedLevel - 1].maxProtectedClaims }} reclamos
    </p>
    <button
      (click)="onPurchase()"
      [disabled]="purchasing"
      class="bg-sky-600 hover:bg-sky-700 text-white text-sm font-medium py-2 px-4 rounded-lg"
    >
      Comprar por {{ formatPrice(protectionLevels[selectedLevel - 1].priceCents) }}
    </button>
  </div>
</div><|MERGE_RESOLUTION|>--- conflicted
+++ resolved
@@ -1,18 +1,13 @@
-<div class="bg-white dark:bg-gray-700 rounded-lg shadow-md p-6" [class.p-4]="compact">
+<div class="bg-white dark:bg-slate-deep rounded-lg shadow-md p-6" [class.p-4]="compact">
   <!-- Header -->
   <div class="mb-6">
     <div class="flex items-center mb-2">
-<<<<<<< HEAD
-      <svg class="w-6 h-6 mr-2 text-sky-600" fill="currentColor" viewBox="0 0 20 20">
-        <path fill-rule="evenodd" d="M2.166 4.999A11.954 11.954 0 0010 1.944 11.954 11.954 0 0017.834 5c.11.65.166 1.32.166 2.001 0 5.225-3.34 9.67-8 11.317C5.34 16.67 2 12.225 2 7c0-.682.057-1.35.166-2.001zm11.541 3.708a1 1 0 00-1.414-1.414L9 10.586 7.707 9.293a1 1 0 00-1.414 1.414l2 2a1 1 0 001.414 0l4-4z" clip-rule="evenodd"></path>
-=======
       <svg class="w-6 h-6 mr-2 text-purple-600" fill="currentColor" viewBox="0 0 20 20">
         <path
           fill-rule="evenodd"
           d="M2.166 4.999A11.954 11.954 0 0010 1.944 11.954 11.954 0 0017.834 5c.11.65.166 1.32.166 2.001 0 5.225-3.34 9.67-8 11.317C5.34 16.67 2 12.225 2 7c0-.682.057-1.35.166-2.001zm11.541 3.708a1 1 0 00-1.414-1.414L9 10.586 7.707 9.293a1 1 0 00-1.414 1.414l2 2a1 1 0 001.414 0l4-4z"
           clip-rule="evenodd"
         ></path>
->>>>>>> c9e3b35f
       </svg>
       <h3 class="text-xl font-semibold text-gray-900" [class.text-lg]="compact">
         Protector de Bonus
@@ -55,18 +50,14 @@
         (click)="selectLevel(level.level)"
         [class.ring-2]="selectedLevel === level.level"
         [class.ring-purple-500]="selectedLevel === level.level"
-        [class.bg-sky-50]="selectedLevel === level.level"
+        [class.bg-purple-50]="selectedLevel === level.level"
         class="relative border rounded-lg p-4 cursor-pointer hover:shadow-md transition-all"
       >
         <!-- Popular Badge -->
-<<<<<<< HEAD
-        <div *ngIf="level.popular" class="absolute -top-2 -right-2 bg-sky-600 text-white text-xs font-bold px-2 py-1 rounded-full">
-=======
         <div
           *ngIf="level.popular"
           class="absolute -top-2 -right-2 bg-purple-600 text-white text-xs font-bold px-2 py-1 rounded-full"
         >
->>>>>>> c9e3b35f
           Popular
         </div>
 
@@ -77,7 +68,7 @@
             [checked]="selectedLevel === level.level"
             [value]="level.level"
             name="protectionLevel"
-            class="mt-1 text-sky-600 focus:ring-purple-500"
+            class="mt-1 text-purple-600 focus:ring-purple-500"
           />
           <div class="ml-3">
             <p class="text-sm font-semibold text-gray-900">{{ level.name }}</p>
@@ -87,7 +78,7 @@
 
         <!-- Price -->
         <div class="mb-3">
-          <p class="text-2xl font-bold text-sky-600">
+          <p class="text-2xl font-bold text-purple-600">
             {{ formatPrice(level.priceCents) }}
           </p>
         </div>
@@ -157,7 +148,7 @@
           class="text-right"
         >
           <p class="text-sm font-medium text-red-600">Saldo insuficiente</p>
-          <a href="/wallet" class="text-xs text-sky-600 hover:text-sky-700 underline">
+          <a href="/wallet" class="text-xs text-blue-600 hover:text-blue-700 underline">
             Depositar fondos
           </a>
         </div>
@@ -177,7 +168,7 @@
       [disabled]="purchasing || !canAfford(getSelectedLevel()!.priceCents)"
       [class.opacity-50]="purchasing || !canAfford(getSelectedLevel()!.priceCents)"
       [class.cursor-not-allowed]="purchasing || !canAfford(getSelectedLevel()!.priceCents)"
-      class="w-full bg-sky-600 hover:bg-sky-700 text-white font-semibold py-3 px-6 rounded-lg transition-colors flex items-center justify-center"
+      class="w-full bg-purple-600 hover:bg-purple-700 text-white font-semibold py-3 px-6 rounded-lg transition-colors flex items-center justify-center"
     >
       <svg *ngIf="purchasing" class="animate-spin h-5 w-5 mr-2" fill="none" viewBox="0 0 24 24">
         <circle
@@ -224,10 +215,6 @@
       <h4 class="text-sm font-semibold text-gray-900 mb-3">¿Cómo funciona?</h4>
       <ul class="space-y-2">
         <li class="flex items-start text-sm text-gray-700">
-<<<<<<< HEAD
-          <svg class="w-5 h-5 text-sky-600 mr-2 flex-shrink-0 mt-0.5" fill="currentColor" viewBox="0 0 20 20">
-            <path fill-rule="evenodd" d="M18 10a8 8 0 11-16 0 8 8 0 0116 0zm-7-4a1 1 0 11-2 0 1 1 0 012 0zM9 9a1 1 0 000 2v3a1 1 0 001 1h1a1 1 0 100-2v-3a1 1 0 00-1-1H9z" clip-rule="evenodd"></path>
-=======
           <svg
             class="w-5 h-5 text-purple-600 mr-2 flex-shrink-0 mt-0.5"
             fill="currentColor"
@@ -238,15 +225,10 @@
               d="M18 10a8 8 0 11-16 0 8 8 0 0116 0zm-7-4a1 1 0 11-2 0 1 1 0 012 0zM9 9a1 1 0 000 2v3a1 1 0 001 1h1a1 1 0 100-2v-3a1 1 0 00-1-1H9z"
               clip-rule="evenodd"
             ></path>
->>>>>>> c9e3b35f
           </svg>
           <span>Si tienes un reclamo, el protector lo absorbe sin afectar tu clase</span>
         </li>
         <li class="flex items-start text-sm text-gray-700">
-<<<<<<< HEAD
-          <svg class="w-5 h-5 text-sky-600 mr-2 flex-shrink-0 mt-0.5" fill="currentColor" viewBox="0 0 20 20">
-            <path fill-rule="evenodd" d="M18 10a8 8 0 11-16 0 8 8 0 0116 0zm-7-4a1 1 0 11-2 0 1 1 0 012 0zM9 9a1 1 0 000 2v3a1 1 0 001 1h1a1 1 0 100-2v-3a1 1 0 00-1-1H9z" clip-rule="evenodd"></path>
-=======
           <svg
             class="w-5 h-5 text-purple-600 mr-2 flex-shrink-0 mt-0.5"
             fill="currentColor"
@@ -257,15 +239,10 @@
               d="M18 10a8 8 0 11-16 0 8 8 0 0116 0zm-7-4a1 1 0 11-2 0 1 1 0 012 0zM9 9a1 1 0 000 2v3a1 1 0 001 1h1a1 1 0 100-2v-3a1 1 0 00-1-1H9z"
               clip-rule="evenodd"
             ></path>
->>>>>>> c9e3b35f
           </svg>
           <span>Cada protector tiene un número limitado de usos</span>
         </li>
         <li class="flex items-start text-sm text-gray-700">
-<<<<<<< HEAD
-          <svg class="w-5 h-5 text-sky-600 mr-2 flex-shrink-0 mt-0.5" fill="currentColor" viewBox="0 0 20 20">
-            <path fill-rule="evenodd" d="M18 10a8 8 0 11-16 0 8 8 0 0116 0zm-7-4a1 1 0 11-2 0 1 1 0 012 0zM9 9a1 1 0 000 2v3a1 1 0 001 1h1a1 1 0 100-2v-3a1 1 0 00-1-1H9z" clip-rule="evenodd"></path>
-=======
           <svg
             class="w-5 h-5 text-purple-600 mr-2 flex-shrink-0 mt-0.5"
             fill="currentColor"
@@ -276,7 +253,6 @@
               d="M18 10a8 8 0 11-16 0 8 8 0 0116 0zm-7-4a1 1 0 11-2 0 1 1 0 012 0zM9 9a1 1 0 000 2v3a1 1 0 001 1h1a1 1 0 100-2v-3a1 1 0 00-1-1H9z"
               clip-rule="evenodd"
             ></path>
->>>>>>> c9e3b35f
           </svg>
           <span>Expira en 6 meses o cuando se agoten los usos</span>
         </li>
@@ -292,7 +268,7 @@
     <button
       (click)="onPurchase()"
       [disabled]="purchasing"
-      class="bg-sky-600 hover:bg-sky-700 text-white text-sm font-medium py-2 px-4 rounded-lg"
+      class="bg-purple-600 hover:bg-purple-700 text-white text-sm font-medium py-2 px-4 rounded-lg"
     >
       Comprar por {{ formatPrice(protectionLevels[selectedLevel - 1].priceCents) }}
     </button>
