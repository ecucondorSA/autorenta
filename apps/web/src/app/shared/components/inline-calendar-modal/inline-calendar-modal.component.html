<ion-modal [isOpen]="isOpen" (didDismiss)="dismiss()">
  <ng-template>
    <ion-header>
      <ion-toolbar>
        <ion-title>Seleccioná las fechas</ion-title>
        <ion-buttons slot="end">
          <ion-button (click)="dismiss()">Cerrar</ion-button>
        </ion-buttons>
      </ion-toolbar>
    </ion-header>

    <ion-content class="ion-padding">
      <!-- Loading overlay -->
      <div
        *ngIf="isCheckingAvailability()"
        class="absolute inset-0 bg-white dark:bg-gray-700/80 z-50 flex items-center justify-center"
      >
        <div class="flex flex-col items-center gap-3">
          <svg class="animate-spin h-8 w-8 text-sky-600" fill="none" viewBox="0 0 24 24">
            <circle
              class="opacity-25"
              cx="12"
              cy="12"
              r="10"
              stroke="currentColor"
              stroke-width="4"
            ></circle>
            <path
              class="opacity-75"
              fill="currentColor"
              d="M4 12a8 8 0 018-8V0C5.373 0 0 5.373 0 12h4zm2 5.291A7.962 7.962 0 014 12H0c0 3.042 1.135 5.824 3 7.938l3-2.647z"
            ></path>
          </svg>
<<<<<<< HEAD
          <span class="text-sm text-gray-600 dark:text-beige-200">Verificando disponibilidad...</span>
=======
          <span class="text-sm text-charcoal-medium dark:text-pearl-light"
            >Verificando disponibilidad...</span
          >
>>>>>>> c9e3b35f
        </div>
      </div>

      <!-- Calendario -->
      <ion-datetime
        presentation="date"
        [multiple]="true"
        [value]="initialValue"
        [isDateEnabled]="isDateEnabled"
        (ionChange)="onDateChange($event)"
        [showDefaultButtons]="false"
        [highlightedDates]="selectedRange()"
        class="w-full"
      >
      </ion-datetime>

      <!-- Instrucciones -->
      <div class="mt-4 px-2">
        <p class="text-xs text-gray-600 dark:text-beige-200 mb-2">
          💡 <strong>Instrucciones:</strong>
        </p>
<<<<<<< HEAD
        <ul class="text-xs text-gray-600 dark:text-beige-200 space-y-1 list-disc list-inside">
=======
        <ul
          class="text-xs text-charcoal-medium dark:text-pearl-light space-y-1 list-disc list-inside"
        >
>>>>>>> c9e3b35f
          <li>Seleccioná la fecha de inicio</li>
          <li>Luego seleccioná la fecha de fin</li>
          <li>Las fechas en gris están bloqueadas o no disponibles</li>
        </ul>
      </div>

      <!-- Leyenda -->
      <div class="mt-4 px-2 flex flex-wrap gap-3 text-xs">
        <div class="flex items-center gap-1.5">
          <div class="w-3 h-3 rounded-full bg-sky-600"></div>
          <span class="text-gray-600 dark:text-beige-200">Disponible</span>
        </div>
        <div class="flex items-center gap-1.5">
          <div class="w-3 h-3 rounded-full bg-gray-300"></div>
          <span class="text-gray-600 dark:text-beige-200">Bloqueado</span>
        </div>
      </div>
    </ion-content>
  </ng-template>
</ion-modal><|MERGE_RESOLUTION|>--- conflicted
+++ resolved
@@ -13,10 +13,10 @@
       <!-- Loading overlay -->
       <div
         *ngIf="isCheckingAvailability()"
-        class="absolute inset-0 bg-white dark:bg-gray-700/80 z-50 flex items-center justify-center"
+        class="absolute inset-0 bg-white dark:bg-slate-deep/80 z-50 flex items-center justify-center"
       >
         <div class="flex flex-col items-center gap-3">
-          <svg class="animate-spin h-8 w-8 text-sky-600" fill="none" viewBox="0 0 24 24">
+          <svg class="animate-spin h-8 w-8 text-accent-petrol" fill="none" viewBox="0 0 24 24">
             <circle
               class="opacity-25"
               cx="12"
@@ -31,13 +31,9 @@
               d="M4 12a8 8 0 018-8V0C5.373 0 0 5.373 0 12h4zm2 5.291A7.962 7.962 0 014 12H0c0 3.042 1.135 5.824 3 7.938l3-2.647z"
             ></path>
           </svg>
-<<<<<<< HEAD
-          <span class="text-sm text-gray-600 dark:text-beige-200">Verificando disponibilidad...</span>
-=======
           <span class="text-sm text-charcoal-medium dark:text-pearl-light"
             >Verificando disponibilidad...</span
           >
->>>>>>> c9e3b35f
         </div>
       </div>
 
@@ -56,16 +52,12 @@
 
       <!-- Instrucciones -->
       <div class="mt-4 px-2">
-        <p class="text-xs text-gray-600 dark:text-beige-200 mb-2">
+        <p class="text-xs text-charcoal-medium dark:text-pearl-light mb-2">
           💡 <strong>Instrucciones:</strong>
         </p>
-<<<<<<< HEAD
-        <ul class="text-xs text-gray-600 dark:text-beige-200 space-y-1 list-disc list-inside">
-=======
         <ul
           class="text-xs text-charcoal-medium dark:text-pearl-light space-y-1 list-disc list-inside"
         >
->>>>>>> c9e3b35f
           <li>Seleccioná la fecha de inicio</li>
           <li>Luego seleccioná la fecha de fin</li>
           <li>Las fechas en gris están bloqueadas o no disponibles</li>
@@ -75,12 +67,12 @@
       <!-- Leyenda -->
       <div class="mt-4 px-2 flex flex-wrap gap-3 text-xs">
         <div class="flex items-center gap-1.5">
-          <div class="w-3 h-3 rounded-full bg-sky-600"></div>
-          <span class="text-gray-600 dark:text-beige-200">Disponible</span>
+          <div class="w-3 h-3 rounded-full bg-accent-petrol"></div>
+          <span class="text-charcoal-medium dark:text-pearl-light">Disponible</span>
         </div>
         <div class="flex items-center gap-1.5">
           <div class="w-3 h-3 rounded-full bg-gray-300"></div>
-          <span class="text-gray-600 dark:text-beige-200">Bloqueado</span>
+          <span class="text-charcoal-medium dark:text-pearl-light">Bloqueado</span>
         </div>
       </div>
     </ion-content>
