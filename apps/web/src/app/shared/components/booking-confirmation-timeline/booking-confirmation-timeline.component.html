<div class="booking-confirmation-timeline">
  <!-- Header -->
  <div class="timeline-header">
    <div class="flex items-center justify-between flex-wrap gap-2">
      <div>
        <h3 class="text-lg font-bold text-gray-900 dark:text-white">
          {{ 'timeline.title' | translate: 'Progreso de Confirmación' }}
        </h3>
        <p class="text-sm text-gray-600 dark:text-gray-300">
          {{ 'timeline.subtitle' | translate: 'Seguimiento bilateral del proceso de devolución' }}
        </p>
      </div>
      <div class="flex items-center gap-2">
        <span class="text-xs font-medium text-sky-600">
          Paso {{ currentStepIndex() + 1 }} / {{ timelineSteps().length }}
        </span>
        <span
          *ngIf="isTimelineComplete()"
          class="inline-flex items-center gap-1 px-2.5 py-1 text-xs font-semibold bg-green-100 text-green-800 dark:bg-green-900/40 dark:text-green-200 rounded-full"
        >
          <svg class="w-4 h-4" fill="none" stroke="currentColor" viewBox="0 0 24 24">
            <path
              stroke-linecap="round"
              stroke-linejoin="round"
              stroke-width="2"
              d="M9 12l2 2 4-4m6 2a9 9 0 11-18 0 9 9 0 0118 0z"
            />
          </svg>
          Completado
        </span>
      </div>
    </div>

    <!-- Pending Action Alert -->
    <div
      *ngIf="pendingActionMessage()"
      class="mt-4 p-4 rounded-xl bg-orange-50 dark:bg-orange-900/20 border border-orange-200 dark:border-orange-800"
    >
      <div class="flex items-start gap-3">
        <svg
          class="w-5 h-5 text-orange-600 dark:text-orange-400 flex-shrink-0 mt-0.5"
          fill="none"
          stroke="currentColor"
          viewBox="0 0 24 24"
        >
          <path
            stroke-linecap="round"
            stroke-linejoin="round"
            stroke-width="2"
            d="M12 9v2m0 4h.01m-6.938 4h13.856c1.54 0 2.502-1.667 1.732-3L13.732 4c-.77-1.333-2.694-1.333-3.464 0L3.34 16c-.77 1.333.192 3 1.732 3z"
          />
        </svg>
        <div class="flex-1">
          <p class="text-sm font-semibold text-orange-900 dark:text-orange-100">Acción requerida</p>
          <p class="text-sm text-orange-800 dark:text-orange-200">
            {{ pendingActionMessage() }}
          </p>
        </div>
      </div>
    </div>
  </div>

  <!-- Timeline Steps -->
  <div class="timeline-container">
    <div class="timeline-list">
      <ng-container *ngFor="let step of timelineSteps(); let i = index">
        <div
          class="timeline-item"
          [class.timeline-item--completed]="isStepCompleted(i)"
          [class.timeline-item--current]="isStepCurrent(i)"
          [class.timeline-item--upcoming]="isStepUpcoming(i)"
          [class.timeline-item--conditional]="step.isConditional"
        >
          <!-- Timeline Line (left side on desktop, top on mobile) -->
          <div class="timeline-line-wrapper">
            <div
              *ngIf="i > 0"
              class="timeline-line timeline-line--top"
              [class.timeline-line--completed]="isStepCompleted(i)"
            ></div>
            <div
              class="timeline-marker"
              [class.timeline-marker--completed]="step.completed"
              [class.timeline-marker--current]="isStepCurrent(i)"
              [class.timeline-marker--pending]="!step.completed"
            >
              <!-- Checkmark for completed steps -->
              <svg
                *ngIf="step.completed"
                class="w-5 h-5 text-white"
                fill="none"
                stroke="currentColor"
                viewBox="0 0 24 24"
              >
                <path
                  stroke-linecap="round"
                  stroke-linejoin="round"
                  stroke-width="2"
                  d="M5 13l4 4L19 7"
                />
              </svg>
              <!-- Step number for pending steps -->
              <span *ngIf="!step.completed" class="text-sm font-semibold">
                {{ i + 1 }}
              </span>
            </div>
            <div
              *ngIf="i < timelineSteps().length - 1"
              class="timeline-line timeline-line--bottom"
              [class.timeline-line--completed]="isStepCompleted(i + 1)"
            ></div>
          </div>

          <!-- Step Content -->
          <div class="timeline-content">
            <div class="timeline-step-header">
              <h4
                class="timeline-step-title"
                [class.text-gray-900]="step.completed || isStepCurrent(i)"
                [class.dark:text-white]="step.completed || isStepCurrent(i)"
                [class.text-gray-500]="isStepUpcoming(i)"
                [class.dark:text-gray-400]="isStepUpcoming(i)"
              >
                {{ step.label }}
              </h4>
              <span
                *ngIf="step.completed"
                class="timeline-step-badge timeline-step-badge--completed"
              >
                <svg class="w-3 h-3" fill="none" stroke="currentColor" viewBox="0 0 24 24">
                  <path
                    stroke-linecap="round"
                    stroke-linejoin="round"
                    stroke-width="2"
                    d="M5 13l4 4L19 7"
                  />
                </svg>
                Completado
              </span>
              <span
                *ngIf="!step.completed && isStepCurrent(i)"
                class="timeline-step-badge timeline-step-badge--pending"
              >
                <svg
                  class="w-3 h-3 animate-pulse"
                  fill="none"
                  stroke="currentColor"
                  viewBox="0 0 24 24"
                >
                  <path
                    stroke-linecap="round"
                    stroke-linejoin="round"
                    stroke-width="2"
                    d="M12 8v4l3 3m6-3a9 9 0 11-18 0 9 9 0 0118 0z"
                  />
                </svg>
                En progreso
              </span>
            </div>

            <p class="timeline-step-description">
              {{ step.description }}
            </p>

            <!-- Timestamp and Actor -->
            <div class="timeline-step-metadata">
              <div *ngIf="step.timestamp" class="timeline-metadata-item">
                <svg
                  class="w-4 h-4 text-gray-400"
                  fill="none"
                  stroke="currentColor"
                  viewBox="0 0 24 24"
                >
                  <path
                    stroke-linecap="round"
                    stroke-linejoin="round"
                    stroke-width="2"
                    d="M12 8v4l3 3m6-3a9 9 0 11-18 0 9 9 0 0118 0z"
                  />
                </svg>
                <span>{{ formatTimestamp(step.timestamp) }}</span>
              </div>
              <div *ngIf="step.actor" class="timeline-metadata-item">
                <svg
                  class="w-4 h-4 text-gray-400"
                  fill="none"
                  stroke="currentColor"
                  viewBox="0 0 24 24"
                >
                  <path
                    stroke-linecap="round"
                    stroke-linejoin="round"
                    stroke-width="2"
                    d="M16 7a4 4 0 11-8 0 4 4 0 018 0zM12 14a7 7 0 00-7 7h14a7 7 0 00-7-7z"
                  />
                </svg>
                <span>{{ step.actor }}</span>
              </div>
            </div>

            <!-- Damage Report Details -->
            <div
              *ngIf="step.key === 'damage_report' && step.metadata"
              class="mt-3 p-3 rounded-lg bg-red-50 dark:bg-red-900/20 border border-red-200 dark:border-red-800"
            >
              <div class="flex items-start gap-2">
                <svg
                  class="w-5 h-5 text-red-600 dark:text-red-400 flex-shrink-0"
                  fill="none"
                  stroke="currentColor"
                  viewBox="0 0 24 24"
                >
                  <path
                    stroke-linecap="round"
                    stroke-linejoin="round"
                    stroke-width="2"
                    d="M12 9v2m0 4h.01m-6.938 4h13.856c1.54 0 2.502-1.667 1.732-3L13.732 4c-.77-1.333-2.694-1.333-3.464 0L3.34 16c-.77 1.333.192 3 1.732 3z"
                  />
                </svg>
                <div class="flex-1">
                  <p class="text-sm font-semibold text-red-900 dark:text-red-100">
                    Monto de daños: ${{ step.metadata.damageAmount }} USD
                  </p>
                  <p
                    *ngIf="step.metadata.damageDescription"
                    class="text-sm text-red-800 dark:text-red-200 mt-1"
                  >
                    {{ step.metadata.damageDescription }}
                  </p>
                </div>
              </div>
            </div>

            <!-- Action Button -->
            <div *ngIf="step.requiresAction" class="mt-4">
              <button (click)="handleAction(step)" class="timeline-action-button" type="button">
                <svg class="w-5 h-5" fill="none" stroke="currentColor" viewBox="0 0 24 24">
                  <path
                    stroke-linecap="round"
                    stroke-linejoin="round"
                    stroke-width="2"
                    d="M9 12l2 2 4-4m6 2a9 9 0 11-18 0 9 9 0 0118 0z"
                  />
                </svg>
                <span>{{ step.actionLabel }}</span>
              </button>
              <p class="mt-2 text-xs text-gray-500 dark:text-gray-400">
                {{ step.actionDescription }}
              </p>
            </div>
          </div>
        </div>
      </ng-container>
    </div>
  </div>

  <!-- Footer with Info -->
  <div class="timeline-footer">
<<<<<<< HEAD
    <div class="p-4 rounded-lg bg-sky-50 dark:bg-sky-700/20 border border-sky-200 dark:border-blue-800">
=======
    <div
      class="p-4 rounded-lg bg-blue-50 dark:bg-blue-900/20 border border-blue-200 dark:border-blue-800"
    >
>>>>>>> c9e3b35f
      <div class="flex items-start gap-3">
        <svg
          class="w-5 h-5 text-sky-600 dark:text-sky-400 flex-shrink-0 mt-0.5"
          fill="none"
          stroke="currentColor"
          viewBox="0 0 24 24"
        >
          <path
            stroke-linecap="round"
            stroke-linejoin="round"
            stroke-width="2"
            d="M13 16h-1v-4h-1m1-4h.01M21 12a9 9 0 11-18 0 9 9 0 0118 0z"
          />
        </svg>
        <div class="flex-1 text-sm text-sky-700 dark:text-sky-100">
          <p class="font-semibold mb-1">Sistema de confirmación bilateral</p>
          <p class="text-sky-600 dark:text-sky-200">
            Para protección de ambas partes, tanto el propietario como el locatario deben confirmar
            la devolución antes de que se liberen los fondos automáticamente.
          </p>
        </div>
      </div>
    </div>
  </div>
</div><|MERGE_RESOLUTION|>--- conflicted
+++ resolved
@@ -11,7 +11,7 @@
         </p>
       </div>
       <div class="flex items-center gap-2">
-        <span class="text-xs font-medium text-sky-600">
+        <span class="text-xs font-medium text-accent-petrol">
           Paso {{ currentStepIndex() + 1 }} / {{ timelineSteps().length }}
         </span>
         <span
@@ -256,16 +256,12 @@
 
   <!-- Footer with Info -->
   <div class="timeline-footer">
-<<<<<<< HEAD
-    <div class="p-4 rounded-lg bg-sky-50 dark:bg-sky-700/20 border border-sky-200 dark:border-blue-800">
-=======
     <div
       class="p-4 rounded-lg bg-blue-50 dark:bg-blue-900/20 border border-blue-200 dark:border-blue-800"
     >
->>>>>>> c9e3b35f
       <div class="flex items-start gap-3">
         <svg
-          class="w-5 h-5 text-sky-600 dark:text-sky-400 flex-shrink-0 mt-0.5"
+          class="w-5 h-5 text-blue-600 dark:text-blue-400 flex-shrink-0 mt-0.5"
           fill="none"
           stroke="currentColor"
           viewBox="0 0 24 24"
@@ -277,9 +273,9 @@
             d="M13 16h-1v-4h-1m1-4h.01M21 12a9 9 0 11-18 0 9 9 0 0118 0z"
           />
         </svg>
-        <div class="flex-1 text-sm text-sky-700 dark:text-sky-100">
+        <div class="flex-1 text-sm text-blue-900 dark:text-blue-100">
           <p class="font-semibold mb-1">Sistema de confirmación bilateral</p>
-          <p class="text-sky-600 dark:text-sky-200">
+          <p class="text-blue-800 dark:text-blue-200">
             Para protección de ambas partes, tanto el propietario como el locatario deben confirmar
             la devolución antes de que se liberen los fondos automáticamente.
           </p>
